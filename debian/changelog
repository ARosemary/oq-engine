--- conflicted
+++ resolved
@@ -1,10 +1,8 @@
   [Michele Simionato]
-<<<<<<< HEAD
   * For classical calculations with few sites, store information about the
     realization closest to the mean hazard curve for each site
-=======
   * Removed the max_num_sites limit on the event based calculator
->>>>>>> 4791463a
+
 
   [Valerio Poggi]
   * Added an AvgSA intensity measure type and a GenericGmpeAvgSA which is
