--- conflicted
+++ resolved
@@ -1,10 +1,7 @@
   [Michele Simionato]
-<<<<<<< HEAD
+  * Made the parallelization library more robust against unexpected exceptions
   * Used always the same algorithm for computing quantiles (before there
     was a special case in absence of weights)
-=======
-  * Made the parallelization library more robust against unexpected exceptions
->>>>>>> c34cda0b
   * Extended `calc_hazard_curves` to manage mutex sources and ruptures and
     removed `calc_hazard_curves_ext`
 
