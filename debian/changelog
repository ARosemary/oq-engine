  [Michele Simionato]
<<<<<<< HEAD
  * Extended `oq info` to work on source model logic tree files
=======
  * Added a check against duplicated fields in the exposure CSV
  * Implemented event based with mutex sources (experimental)
  * Add an utility to read XML shakemap files in hazardlib
  * Added a check on IMTs for GMFs read from CSV

  [Daniele Viganò]
  * Changed the default DbServer port in Linux packages from 1908 to 1907

  [Michele Simionato]
  * Logged rupture floating factor and rupture spinning factor
>>>>>>> 86b4c179
  * Added an extract API for losses_by_asset
  * Added a check against GMF csv files with more than one realization
  * Fixed the algorithm setting the event year for event based with sampling
  * Added a command `oq importcalc` to import a remote calculation in the
    local database
  * Stored avg_losses-stats in event based risk if there are multiple
    realizations
  * Better error message in case of overlapping sites in sites.csv
  * Added a an investigation time attribute to source models with
    nonparametric sources
  * Bug fix: in some cases the calculator `event_based_rupture` was generating
    too few tasks and the same happened for classical calculation with
    `optimize_same_id_sources=true
  * Changed the ordering of the epsilons in scenario_risk
  * Added the ability to use a pre-imported risk model
  * Very small result values in scenario_damage (< 1E-7) are clipped to zero,
    to hide numerical artifacts
  * Removed an obsolete PickleableSequence class
  * Fixed error in classical_risk when num_statistics > num_realizations
  * Fixed a TypeError when reading CSV exposures with occupancy periods
  * Extended the check on duplicated source IDs to models in format NRML 0.5
  * Added a warning when reading the sources if .count_ruptures() is
    suspiciously slow
  * Changed the splitting logic: now all sources are split upfront
  * Improved the splitting of complex fault sources
  * Added a script to renumber source models with non-unique source IDs
  * Made the datastore of calculations using GMPETables relocatable; in
    practice you can run the Canada model on a cluster, copy the .hdf5 on
    a laptop and do the postprocessing there, a feat previously impossible.

  [Valerio Poggi]
  * Included a method to export data directly from the Catalogue() object into
    standard HMTK format.

  [Michele Simionato]
  * Now the parameter `disagg_outputs` is honored, i.e. only the specified
    outputs are extracted from the disaggregation matrix and stored
  * Implemented statistical disaggregation outputs (experimental)
  * Fixed a small bug: we were reading the source model twice in disaggregation
  * Added a check to discard results coming from the wrong calculation
    for the distribution mode `celery_zmq`
  * Removed the long time deprecated commands
    `oq engine --run-hazard` and `oq engine --run-risk`
  * Added a distribution mode `celery_zmq`
  * Added the ability to use a preimported exposure in risk calculations
  * Substantial cleanup of the parallelization framework
  * Fixed a bug with nonparametric sources producing negative probabilities

python3-oq-engine (2.9.0-1~precise01) precise; urgency=low

  [Michele Simionato]
  * Deprecated the NRML format for the GMFs

  [Matteo Nastasi]
  * Debian package moved to Python 3.5

  [Graeme Weatherill]
  * Small bug fix for Derras et al (2014) GMPE when Rjb = 0.0

  [Michele Simionato]
  * Improved the .rst reports for classical calculations with tiling
  * Reduced the data transfer in the event based risk calculator by
    reading the event IDs directly from the workers
  * Integrated the gmf_ebrisk calculator inside the event based calculator
  * Improved the weighting algorithm for the sources in the event based
    rupture calculator
  * Improved error message for source model files declared as nrml/0.5 when
    they actually are nrml/0.4
  * Optimized the classical_bcr calculator for the case of many realizations
  * Extended the exposure CSV importer to manage the `retrofitted` field

  [Marco Pagani, Changlong Li]
  * Adds the Yu et al. (2013) GMPEs

  [Michele Simionato]
  * Fixed a bug in the hazard outputs: they were displayed in the WebUI even
    if they were missing
  * Implemented splitting of nonparametric sources

  [Marco Pagani]
  * Fixed the 'get_closest_points' method for the
    `openquake.hazardlib.geo.surface.gridded.GriddedSurface` class

  [Michele Simionato]
  * Now the source model paths are relative to the source model logic tree file
  * Fixed an international date line bug when using rtree for prefiltering
  * Deprecated `nrml.parse`, it is now called `nrml.to_python`
  * Improved the task distribution by splitting the AreaSources upfront
    and by improving the weighting algorithm

  [Daniele Viganò]
  * TMPDIR can be customized via the `openquake.cfg` file
  * Updated dependencies compatibility in setup.py

  [Michele Simionato]
  * If the hazard is precomputed, setting the `site_model_file`,
    `gsim_logic_tree_file` or `source_model_logic_tree_file` gives a warning
  * Removed the obsolete API `/extract/qgis-` and added `extract/hcurves`,
    `extract/hmaps`, `extract/uhs` for use with the QGIS plugin
  * Removed the deprecated GeoJSON exporters
  * Fixed a bug with `oq engine --run job.ini --exports npz`
  * Fixed the ordering of the IMTs in hazardlib
  * `oq engine --delete-calculation` now aborts the calculation first
  * Added some documentation about how to access the datastore
  * Introduced a minimum_distance for the GSIMs
  * Fixed several small issues with the UCERF calculators; now ucerf_hazard
    can be used as a precalculator of gmf_ebrisk
  * Initial support for disaggregation by source
  * Added the ability to import large exposures as CSV (experimental)
  * Changed the source weights to be proportional to the number of GSIMs
    relevant for the tectonic region type, thus improving the task distribution

  [Daniele Viganò]
  * The RPM python3-oq-engine package replaced python-oq-engine
  * RPM packages moved to Python 3.5

  [Michele Simionato]
  * Added the ability to dump a specific calculation
  * Changed the signature of the extract command to `oq extract what calc_id`,
    where `what` is a path info plus query string;

  [Graeme Weatherill]
  * Implements significant duration GMPEs of Bommer et al. (2009) and Afshari &
    Stewart (2016)
  * Adds significant duration IMT definitions to support IMTs

  [Michele Simionato]
  * Run the DbServer as a detached process
  * Improved the test coverage for event based with GMF correlation
  * Optimized the event based risk calculator from ruptures: now the ruptures
    are instantiated in the workers and not in the controller if possible
  * Exported the parameter `ses_per_logic_tree_path` in the ruptures.csv file
  * Improved the display names for the risk outputs
  * Added a /v1/:calc_id/abort route to the engine server and Abort buttons
    to the WebUI
  * Fixed the seeds properly in the case of vulnerability functions with PMFs:
    now even if the ground motion fields are all equal, the risk numbers
    will be different since there is a different seed per each field
  * Stored a rupture loss table in event based risk calculations
  * Made sure that the number of effective ruptures is stored in csm_info
  * Fixed the HMTK tests to work with numpy from 1.11 to 1.14
  * Added a command `oq shell` to open an embedded (I)Python shell
  * Turned the 'realizations' output into a dynamic output

  [Matteo Nastasi]
  * Split package from python-oq-engine to python-oq-engine,
    python-oq-engine-master and python-oq-engine-worker
  * Implemented an API `/v1/on_same_fs` to check filesystem accessibility
    between engine and a client application

  [Michele Simionato]
  * Reduced the data transfer when computing the hazard curves in postprocessing
  * Removed the FilteredSiteCollection class

  [Nick Ackerley]
  * Some improvements to the plotting routines of the HMTK

  [Michele Simionato]
  * Removed the ability to run `oq engine --run job_h.ini,job_r.ini`
  * Forbidden the site model in gmf_ebrisk calculations
  * When the option `--hc` is given the ruptures can now be read directly
    from the workers, thus saving some startup time
  * Optimized the storage of the ruptures: the site IDs are not saved anymore
  * Added a check for missing `risk_investigation_time`
  * Reduced the data transfer in the gmf_ebrisk calculator
  * Now the gmf_ebrisk calculator builds the aggregate loss curves too
  * Extended the gmf_ebrisk calculator to use the GMFs produced by an event
    based hazard calculation, both via CSV and via the --hc option
  * Fixed a performance bug in the computations of the aggregate loss curves
    by reading the full event loss table at once
  * Fixed `oq zip` to work with gmf_ebrisk calculations
  * Fixed a serious bug in the gmf_ebrisk calculator: the results were in most
    cases wrong and dependent on the number of spawned tasks
  * Now the `master_seed` controls the generation of the epsilons in all
    situations (before in event_based_risk without `asset_correlation` it was
    managed by `random_seed`)
  * Changed the management of the epsilons in the gmf_ebrisk calculator to
    be the same as in the event_based_risk calculator
  * Added a check on the input files: the listed paths must be relative paths
  * Fixed a bug when storing the disagg-bins in the case the lenghts of the
    arrays are not the same for all sites
  * In the case of a single tile the prefiltering was applied twice: fixed the
    problem and generally improved the filtering/weighting of the sources
  * Fixed the CSV exporter for disaggregation outputs when iml_disagg is set

  [Graeme Weatherill]
  * Fixed ASK14 GMPE behaviour to remove ValueError
  * Implements comprehensive suite of NGA East ground motion models for
    central and eastern United States
  * Minor modification of check_gsim functions to permit instantiated classes
    to be passed

 -- Matteo Nastasi (GEM Foundation) <nastasi@openquake.org>  Mon, 26 Feb 2018 08:53:58 +0100

python3-oq-engine (2.8.0-0~precise01) precise; urgency=low

  [Michele Simionato]
  * `iml_disagg` and `poes_disagg` cannot coexist in the job.ini file
  * Added a check on `conditional_loss_poes` in the event_based_risk calculator:
    now it requires `asset_loss_table` to be set

  [Anirudh Rao]
  * Sorted taxonomies before comparison in the BCR calculator

  [Michele Simionato]
  * Optimized the disaggregation calculation by performing the PMF extraction
    only once at the end of the calculation and not in the workers
  * Added an `oq zip` command
  * Avoided running an useless classical calculation if `iml_disagg` is given

  [Valerio Poggi]
  * Implemented subclasses for ZhaoEtAl2006Asc and AtkinsonBoore2006 to account
    for the distance filter used by SGS in their PSHA model for Saudi Arabia.
    Distance threshold is hard coded to 5km in this implementation.

  [Michele Simionato]
  * Added a warning if the aggregated probability of exceedence (poe_agg) in
    a disaggregation output is very dissimilar from poes_disagg
  * Removed the flag `split_sources`
  * Optimized the operation `arrange_data_in_bins` in the disaggregation
    calculator and reduced the data transfer by the number of tectonic
    region types
  * Improved the sending of the sources to the workers, especially for the
    MultiPointSources
  * Better error message if the user sets a wrong site_id in the sites.csv file
  * Now the distance and lon lat bins for disaggregation are built directly
    from the integration distance
  * Used uniform bins for disaggregation (before they were potentially
    different across realizations / source models)
  * Improved the error message if the user forgets both sites and sites.csv
    in a calculation starting from predetermined GMFs
  * Improved the error message if the user specifies a non-existing file in
    the job.ini
  * Change the ordering of the TRT bins in disaggregation: now they are
    ordered lexicographically
  * Added more validity checks on the job.ini file for disaggregation
  * Changed the .hdf5 format generated by `oq extract -1 hazard/rlzs`; you can
    still produce the old format by using `oq extract -1 qgis-hazard/rlzs`
  * Optimized the disaggregation calculator by instantiating
    `scipy.stats.truncnorm` only once per task and not once per rupture
  * Optimized the disaggregation calculator when `iml_disagg` is specified,
    by caching duplicated results
  * Made sure that `oq dbserver stop` also stops the zmq workers if the zmq
    distribution is enabled
  * Added a check when disaggregating for a PoE too big for the source model
  * If `iml_disagg` is given, forbid `intensity_measure_types_and_levels`
  * Fixed the disaggregation outputs when `iml_disagg` is given: the PoE has
    been removed by the name of the output and correct PoE is in the XML file
  * Fixed `oq export loss_curves/rlzs` for event_based_risk/case_master
  * Removed the obsolete parameter `loss_curve_resolution`
  * Fixed a Python 3 unicode error with `oq engine --run job.zip`
  * Added a command `oq abort <calc_id>`
  * Stored the avg_losses in classical risk in the same way as in
    event_based_risk and made them exportable with the same format
  * Removed the outputs losses_by_tag from the event based risk calculators
    and changed the default for the avg_losses flag to True
  * WebUI: now every job runs in its own process and has name oq-job-<ID>
  * Refactored the WebUI tests to use the DbServer and django.test.Client
  * Added an experimental feature `optimize_same_id_sources`
  * Fixed a bug in gmf_ebrisk when there are zero losses and added more
    validity checks on the CSV file
  * The parameter `number_of_ground_motion_fields` is back to being optional in
    scenario calculators reading the GMFs from a file, since it can be inferred
  * Removed the deprecated risk outputs dmg_by_tag, dmg_total,
    losses_by_tag, losses_total
  * Deprecated the .geojson exporters for hazard curves and maps
  * We now keep the realization weights in case of logic tree sampling (before
    they were rescaled to 1 / R and considered all equals)
  * Optimized sampling for extra-large logic trees
  * Added a check on missing `source_model_logic_tree`
  * Fix to the gmf_ebrisk calculator: the realization index in the event loss
    table was incorrect and too many rows were saved
  * Added a way to restrict the source logic model tree by setting a sm_lt_path
    variable in the job.ini (experimental)
  * Fixed the precedence order when reading openquake.cfd

 -- Matteo Nastasi (GEM Foundation) <nastasi@openquake.org>  Wed, 29 Nov 2017 14:33:05 +0100

python-oq-engine (2.7.0-0~precise01) precise; urgency=low

  [Michele Simionato]
  * Fixed the risk exporters for tags containing non-ASCII characters

  [Valerio Poggi]
  * Implemented the Pankow and Pechmann 2004 GMPE (not verified)

  [Graeme Weatherill]
  * Added Derras et al. (2014) GMPE
  * Implemented the Zhao et al. (2016) GMPE for active shallow crustal,
    subduction interface and subduction slab events
  * Adds 'rvolc' (volcanic path distance) to the distance context

  [Michele Simionato]
  * The outputs loss_curves-rlzs and loss_curves-stats are now visible again
    as engine outputs (before they were hidden)
  * Added a debug command `oq plot_assets` and fixed `oq plot_sites`
  * Added a flag `--multipoint` to the command `oq upgrade_nrml`
  * Deprecated several outputs: hcurves-rlzs, agg_loss_table, losses_total,
    dmg_by_tag, dmg_total, losses_by_tag, losses_by_tag-rlzs
  * Extended the command `oq extract job_id` to check the database
  * Optimized the scenario damage calculator by vectorizing the calculation
    of the damage states
  * Extended the FragilityFunctions to accept sequences/arrays of intensity
    levels, as requested by Hyeuk Ryu

  [Daniele Viganò]
  * Added support for groups in the WebUI/API server

  [Michele Simionato]
  * Added an experimental distribution mode of kind "zmq"
  * Implemented an API `/extract/agglosses/loss_type?tagname1=tagvalue1&...`
    with the ability to select all tagvalues (`*`) for a given tagname
  * Deprecated reading hazard curves from CSV, since it was an experimental
    features and nobody is using it
  * Changed the exporter of the event loss table to export all realizations
   into a single file

  [Graeme Weatherill]
  * Adds the Bindi et al. (2017) GMPEs for Joyner-Boore and Hypocentral
    Distance

  [Michele Simionato]
  * Made it mandatory to specify the sites for all calculators reading the
    GMFs from a CSV file
  * Tested also the case of calculators requiring a shared_dir
  * Improved the error checking when parsing vulnerability functions with PMF

  [Daniele Viganò]
  * Fixed a bug in `oq reset` command which was not stopping
    the DbServer properly

  [Michele Simionato]
  * Implemented an API `/extract/aggcurves/loss_type?tagname1=tagvalue1&...`
  * Implemented an API `/extract/aggdamages/loss_type?tagname1=tagvalue1&...`
  * Every time a new calculation starts, we check if there is a newer version
    of the engine available on GitHub
  * Changed the search logic for the configuration file `openquake.cfg`
  * Implemented an API `/extract/agglosses/loss_type?tagname1=tagvalue1&...`
  * Fixed several bugs in the gmf_ebrisk calculator, in particular in presence
    of asset correlation and missing values on some sites
  * Fixed a bug with logging configured a WARN level instead of INFO level
    if rtree was missing (affecting only `oq run`)
  * Changed the ScenarioDamage demo to use two GSIMs
  * Added a node `<tagNames>` in the exposure
  * Added a web API to extract the attributes of a datastore object
  * Fixed `oq to_shapefile` and `oq from_shapefile` to work with NRML 0.5
    (except MultiPointSources)
  * Added information about the loss units to the `agg_curve` outputs
  * `oq extract hazard/rlzs` now extracts one realization at the time
  * The rupture filtering is now applied during disaggregation
  * Changed the /extract wen API to return a compressed .npz file
  * Fixed a bug with multi-realization disaggregation, celery and no
    shared_dir: now the calculation does not hang anymore

 -- Matteo Nastasi (GEM Foundation) <nastasi@openquake.org>  Thu, 19 Oct 2017 13:53:08 +0200

python-oq-engine (2.6.0-0~precise01) precise; urgency=low

  [Michele Simionato]
  * Fixed the GMF .npz export when the GMFs are extracted from a file
  * Stored the number of nonzero losses per asset and realization in
    event_based_risk calculations with asset_loss_table=True

  [Daniele Viganò]
  * Fixed 'openquake' user creation in RPM when SELinux is in enforcing mode
  * Changed the behaviour during RPM upgrades:
    the old openquake.cfg configuration file is left untouched and the new one
    installed as openquake.cfg.rpmnew

  [Michele Simionato]
  * Added a check on `number_of_ground_motion_fields` when the GMFs are
    extracted from a NRML file
  * Added a command `oq extract` able to extract hazard outputs into HDF5 files
  * Fixed a bug when reading GMFs from a NRML file: the hazard sites were
    read from the exposure (incorrectly) and not from the GMFs
  * Fixed a bug in MultiMFDs of kind `arbitraryMFD`

  [Valerio Poggi]
  * Implemented the Atkinson (2010) GMPE as subclass `Atkinson2010Hawaii`
    of `BooreAtkinson2008`

  [Michele Simionato]
  * Used the new loss curves algorithm for the asset loss curves and loss maps
  * Added a generic `extract` functionality to the web API
  * Fixed a bug when computing the rjb distances with multidimensional meshes
  * Changed the GMF CSV exporter to export the sites too; unified it with the
    event based one

  [Daniele Viganò]
  * Changed the 'CTRL-C' behaviour to make sure that all children
    processes are killed when a calculation in interrupted

  [Michele Simionato]
  * Fixed a bug in the statistical loss curves exporter for classical_risk
  * Replaced the agg_curve outputs with losses by return period outputs
  * Turned the DbServer into a multi-threaded server
  * Used zmq in the DbServer
  * Fixed correct_complex_sources.py
  * Fixed `oq export hcurves-rlzs -e hdf5`
  * Changed the source weighting algorithm: now it is proportional to the
    the number of affected sites
  * Added a command `oq show dupl_sources` and enhances `oq info job.ini`
    to display information about the duplicated sources
  * Added a flag `split_sources` in the job.ini (default False)
  * Updated the demos to the format NRML 0.5

  [Valerio Poggi]
  * Implemented the Munson and Thurber 1997 (Volcanic) GMPE

  [Graeme Weatherill]
  * Adapts CoeffsTable to be instantiated with dictionaries as well as strings

  [Daniele Viganò]
  * Extended the 'oq reset' command to work on multi user installations

  [Michele Simionato]
  * Fixed a bug: if there are multiple realizations and no hazard stats,
    it is an error to set hazard_maps=true or uniform_hazard_spectra=true
  * Implemented aggregation by asset tag in the risk calculators
  * Fixed a small bug in the HMTK (in `get_depth_pmf`)
  * Extended the demo LogicTreeCase1ClassicalPSHA to two IMTs and points
  * Added a documentation page `oq-commands.md`
  * Removed the automatic gunzip functionality and added an automatic
    checksum functionality plus an `oq checksum` command
  * Made the demo LogicTreeCase2ClassicalPSHA faster
  * Fixed the export by realization of the hazard outputs
  * Changed the generation of loss_maps in event based risk, without the option
    `--hc`: now it is done in parallel, except when reading the loss ratios
  * Renamed `--version-db` to `--db-version`, to avoid
    confusions between `oq --version` and `oq engine -version`
  * Fixed bug in the exported outputs: a calculation cannot export the results
    of its parent
  * Extended the `sz` field in the rupture surface to 2 bytes, making it
    possible to use a smaller mesh spacing
  * Changed the ordering of the fields in the loss curves and loss maps
    generated by the event based risk calculator; now the insured fields
    are at the end, before they were intermixed with each loss type
  * Changed the format of array `all_loss_ratios/indices`
  * The size in bytes of the GMFs was saved incorrectly
  * Added an exporter gmf_scenario/rup-XXX working also for event based
  * First version of the calculator gmf_ebrisk
  * Implemented risk statistics for the classical_damage calculator
  * Added a .csv importer for the ground motion fields
  * Implemented risk statistics for the classical_bcr calculator

  [Armando Scarpati]
  * Show to the user the error message when deleting a calculation
    in the WebUI fails

  [Michele Simionato]
  * Better error message when running a risk file in absence of hazard
    calculation
  * Changed the sampling logic in event based calculators
  * Imported GMFs from external file into the datastore

  [Daniele Viganò]
  * Added the 'celery-status' script in 'utils' to check the
    task distribution in a multi-node celery setup

  [Michele Simionato]
  * Removed an excessive check from the WebUI: now if an output exists,
    it can be downloaded even if the calculation was not successful

  [Armando Scarpati]
  * Visualized the calculation_mode in the WebUI

  [Michele Simionato]
  * Made the upgrade_manager transactional again
  * Changed the storage of the GMFs; as a consequence the exported .csv
    has a different format

  [Daniele Viganò]
  * Fixed a bug introduced by a change in Django 1.10 that was causing
    the HTTP requests log to be caught by our logging system and
    then saved in the DbServer
  * Updated requirements to allow installation of Django 1.11 (LTS)

  [Michele Simionato]
  * Added two commands `oq dump` and `oq restore`
  * Added a check that on the number of intensity measure types when
    generating uniform hazard spectra (must be > 1)

 -- Matteo Nastasi (GEM Foundation) <nastasi@openquake.org>  Mon, 25 Sep 2017 15:05:45 +0200

python-oq-engine (2.5.0-0~precise01) precise; urgency=low

  [Armando Scarpati]
  * Added a confirmation dialog when trying to remove a calculation via the
    WebUI

  [Michele Simionato]
  * Hazard maps were not exposed to the engine in event based calculations
  * Fixed the check on the DbServer instance: it was failing in presence
    of symbolic links
  * Optimized MultiMFD objects for the case of homogeneous parameters
  * Added an .npz exporter for the scenario_damage output `dmg_by_asset`
  * Removed the pickled CompositeSourceModel from the datastore
  * Improved the error message when the rupture mesh spacing is too small
  * Unified the versions of baselib, hazardlib and engine
  * Raised a clear error if the user does not set the `calculation_mode`
  * Made it is possible to pass the hdf5 full path to the DataStore class
  * Made it possible to use CELERY_RESULT_BACKEND != 'rpc://'

  [Michele Simionato, Daniele Viganò]
  * Merged the `oq-hazardlib` repository into `oq-engine`.
    The `python-oq-hazardlib` package is now provided by `python-oq-engine`

  [Michele Simionato]
  * Added CSV exports for the agg_curve outputs
  * Fixed a bug in `oq export hcurves-rlzs --exports hdf5`
  * Restored the parameter sites_per_tile with a default of 20,000, i.e.
    tiling starts automatically if there are more than 20,000 sites
  * Better error message for invalid exposures
  * Removed the deprecated XML outputs of the risk calculators
  * Added an end point `v1/calc/XXX/oqparam` to extract the calculation
    parameters as a JSON dictionary
  * Fixed the excessive logic tree reduction in event based calculators
  * Improved the command `oq db`
  * Fixed an encoding bug when logging a filename with a non-ASCII character
  * Fixed a bug when exporting a GMF with `ruptureId=0`
  * Added a parameter `disagg_outputs` to specify the kind of disaggregation
    outputs to export
  * Raised an early error if the consequence model is missing some taxonomies
  * Restored the tiling functionality in the classical calculator; to enable
    it, set `num_tiles` in the job.ini file
  * If there are no statistical hazard curves to compute, do not transfer
    anything
  * Fixed a small bug in `oq plot` and added a test

  [Daniele Viganò]
  * Added `collectstatic` and `createsuperuser` subcommands to the
    `oq webui` command
  * Added a `local_settings.py.pam` template to use PAM as the authentication
    provider for API and WebUI
  * Now the command `oq webui start` tries to open a browser tab
    with the WebUI loaded

 -- Daniele Viganò (GEM Foundation) <daniele@openquake.org>  Wed, 14 Jun 2017 10:32:28 +0200

python-oq-engine (2.4.0-0~precise01) precise; urgency=low

  [Michele Simionato]
  * Now the command `oq export loss_curves/rlz-XXX` works both for the
    `classical_risk` calculator and the `event_based_risk` calculator

  [Daniele Viganò]
  * Remove the default 30 day-old view limit in the WebUI calculation list

  [Michele Simionato]
  * Fixed a broken import affecting the command `oq upgrade_nrml`
  * Made it possible to specify multiple file names in <uncertaintyValue/>
    in the source_model_logic_tree file
  * Reduced the data transfer in the object `RlzsAssoc` and improved the
    postprocessing of hazard curves when the option `--hc` is given
  * Changed the `ruptures.xml` exporter to export unique ruptures
  * Fixed a bug when downloading the outputs from the WebUI on Windows
  * Made `oq info --report` fast again by removing the rupture fine filtering
  * Improved the readibility of the CSV export `dmg_total`
  * Removed the column `eid` from the CSV export `ruptures`; also
    renamed the field `serial` to `rup_id` and reordered the fields
  * Changed the event loss table exporter: now it exports an additional
    column with the `rup_id`
  * Changed scenario npz export to export also the GMFs outside the maximum
    distance
  * Fixed scenario npz export when there is a single event
  * Replaced the event tags with numeric event IDs
  * The mean hazard curves are now generated by default
  * Improved the help message of the command `oq purge`
  * Added a `@reader` decorator to mark tasks reading directly from the
    file system
  * Removed the .txt exporter for the GMFs, used internally in the tests
  * Fixed a bug with relative costs which affected master for a long time,
    but not the release 2.3. The insured losses were wrong in that case.
  * Added an .hdf5 exporter for the asset loss table
  * Loss maps and aggregate losses are computed in parallel or sequentially
    depending if the calculation is a postprocessing calculation or not
  * Deprecated the XML risk exporters
  * Removed the .ext5 file
  * Restored the parameter `asset_loss_table` in the event based calculators
  * Added a full .hdf5 exporter for `hcurves-rlzs`
  * Removed the `individual_curves` flag: now by default only the statistical
    hazard outputs are exported
  * Saved *a lot* of memory in the computation of the hazard curves and stats
  * Renamed the parameter `all_losses` to `asset_loss_table`
  * Added an experimental version of the event based risk calculator which
    is able to use GMFs imported from an external file
  * Added a `max_curve` functionality to compute the upper limit of the
    hazard curves amongst realizations
  * Raised an error if the user specifies `quantile_loss_curves`
    or `conditional_loss_poes` in a classical_damage calculation
  * Added a CSV exporter for the benefit-cost-ratio calculator
  * The classical_risk calculator now reads directly the probability maps,
    not the hazard curves
  * Turned the loss curves into on-demand outputs
    for the event based risk calculator
  * The loss ratios are now stored in the datastore and not in an
    external .ext5 file
  * The engine outputs are now streamed by the WebUI
  * Used a temporary export directory in the tests, to avoid conflicts
    in multiuser situations
  * Added an .npz exporter for the loss maps
  * Raised an error early when using a complex logic tree in scenario
    calculations
  * Changed the CSV exporter for the loss curves: now it exports all the
    curves for a given site for the classical_risk calculator
  * Fixed the save_ruptures procedure when there are more than 256
    surfaces in the MultiSurface
  * Renamed the `csq_` outputs of the scenario_damage to `losses_`
  * Changed the way scenario_damage are stored internally to be more
    consistent with the other calculators
  * Removed the GSIM from the exported file name of the risk outputs
  * New CSV exporter for GMFs generated by the event based calculator
  * The event IDs are now unique and a constraint on the maximum
    number of source groups (65,536) has been added
  * Added an output `losses_by_event` to the scenario_risk calculator
  * Changed the output `ruptures.csv` to avoid duplications
  * Added an output `losses_by_taxon` to the scenario_risk calculator
  * Fixed a performance bug in `get_gmfs`: now the scenario risk and damage
    calculators are orders of magnitude faster for big arrays
  * Added an export test for the event loss table in the case of multiple TRTs
  * Removed the experimental `rup_data` output
  * Added an .npz export for the output `losses_by_asset`
  * Exported the scenario_risk aggregate losses in a nicer format

  [Daniele Viganò]
  * The 'oq webui' command now works on a multi-user installation
  * Splitted RPM packages into python-oq-engine (single node)and
    python-oq-engine-master/python-oq-engine-worker (multi-node)

  [Paolo Tormene]
  * The 'Continue' button in the Web UI is now available also for risk
    calculations

  [Michele Simionato]
  * Fixed a Python 3 bug in the WebUI when continuing a calculation: the
    hazard_calculation_id was passed as a string and not as an integer
  * Changed to rupture storage to use variable length-arrays, with a speedup
    of two orders of magnitude
  * Avoided storing twice the rupture events
  * Optimized the serialization of ruptures on HDF5 by using a `sids` output
  * Changed the Web UI button from "Run Risk" to "Continue"
  * The `avg` field in the loss curves is computed as the integral of the curve
    again, and it is not extracted from the avg_losses output anymore
  * Made the `fullreport` exportable
  * Fixed the `rup_data` export, since the boundary field was broken
  * Restored the output `losses_by_taxon` in the event_based_risk calculator
  * Fixed the calculator event based UCERF so that average losses can
    be stored

  [Daniele Viganò]
  * Added a check to verify that an 'oq' client is talking to the
    right DbServer instance
  * Introduced an optional argument for 'oq dbserver' command line
    to be able to override its default interface binding behaviour

  [Michele Simionato]
  * Optimized the event based calculators by reducing the number of calls
    to the GmfComputer and by using larger arrays
  * Added a check on missing vulnerability functions for some loss type
    for some taxonomy
  * Now we save the GMFs on the .ext5 file, not the datastore
  * Fixed bug in event_based_risk: it was impossible to use vulnerability
    functions with "PM" distribution
  * Fixed bug in event_based_risk: the ebrisk calculator is required as
    precalculator of event_based_risk, not others
  * Fixed bug in scenario_risk: the output `all_losses-rlzs` was aggregated
    incorrectly
  * Now the ucerf_risk calculators transfer only the events, not the ruptures,
    thus reducing the data transfer of several orders of magnitude
  * Added a view `get_available_gsims` to the WebUI and fixed the API docs
  * Introduced a configuration parameter `max_site_model_distance` with default
    of 5 km
  * Implemented sampling in the UCERF event based hazard calculator

  [Daniele Viganò]
  * Use threads instead of processes in DbServer because SQLite3
    isn't fork-safe on macOS Sierra

  [Michele Simionato]
  * Fixed a TypeError when deleting a calculation from the WebUI
  * Extended the command `oq to_hdf5` to manage source model files too
  * Improved significantly the performance of the event based calculator
    when computing the GMFs and not the hazard curves
  * Stored information about the mean ground motion in the datastore
  * Saved the rupture mesh with 32 floats instead of 64 bit floats
  * Raised the limit on the event IDs from 2^16 to 2^32 per task
  * Fixed classical_risk: there was an error when computing the statistics
    in the case of multiple assets of the same taxonomy on the same site
  * Changed the UCERF event based calculators to parallelize by SES
  * Fixed a site model bug: when the sites are extracted from the site model
    there is no need to perform geospatial queries to get the parameters
  * Added a command `oq normalize` to produce good `sites.csv` files
  * Introduced a `ses_seed` parameter to specify the seed used to generate
    the stochastic event sets; `random_seed` is used for the sampling only
  * Changed the `build_rcurves` procedure to read the loss ratios directly from
    the workers

 -- Matteo Nastasi (GEM Foundation) <nastasi@openquake.org>  Tue, 23 May 2017 10:46:56 +0200

python-oq-engine (2.3.0-0~precise01) precise; urgency=low

  [Michele Simionato]
  * `oq info --report` now filters the ruptures and reports the correct
    number of effective ruptures even for classical calculators
  * Stripped the TRT information from the event loss table CSV export
    and optimized its performance
  * Fixed a bug when storing the GMPE logic tree file in the datastore
  * Added a command `oq run_tiles` (experimental)
  * Fixed the event based calculator so that it can run UCERF ruptures
  * Fixed a bug in the scenario_risk calculator in case of multiple assets
    of the same taxonomy on the same site with no insurance losses
  * Now the event IDs are generated in the workers in the event based calculator
    and there is a limit of 65536 tasks with 65536 ruptures each
  * Changed the UCERF classical calculators to compute one branch at the time
  * Fixed the header `occupants:float32` in the CSV risk exports involving
    occupants
  * Fixed the name of the zipped files downloaded by the Web UI: there
    was a spurious dot
  * Fixed the UCERF classical calculator in the case of sampling
  * Reduced the size of the event tags in the event based calculators, thus
    saving GB of disk space in UCERF calculations
  * Fixed the name of the files downloaded by the Web UI: they must not
    contain slashes
  * Now deleting a calculation from the Web UI really deletes it, before
    if was only hiding it

  [Daniele Viganò]
  * Moved the OpenQuake Engine manual sources inside doc/manual

  [Michele Simionato]
  * Introduced an experimental classical time dependent UCERF calculator
  * Added a dynamic output for source group information
  * Changed the UCERF rupture calculator to fully store the ruptures
  * Fixed a bug in `combine_maps`: realizations with zero probability were
    discarded, thus breaking the computation of the statistics
  * Added a command `oq reset` to reset database and datastores
  * Reduced the data transfer back and disk space occupation for UCERF
    event based risk calculations
  * Tasks meant to be used with a shared directory are now marked with a
    boolean attribute `.shared_dir_on`
  * Added a warning when running event based risk calculations with sampling
  * Made sure that the openquake.cfg file is read only once

  [Daniele Viganò]
  * Moved the openquake.cfg config file inside the python package
    under openquake/engine/openquake.cfg
  * Removed support to OQ_LOCAL_CFG_PATH and OQ_SITE_CFG_PATH vars;
    only the OQ_CONFIG_FILE enviroment variable is read

  [Michele Simionato]
  * If there is a single realization, do not compute the statistics
  * Changed the separator from comma to tab for the output `ruptures`
  * If there are no conditional_loss_poes, the engine does not try to
    export the loss maps anymore
  * Fixed `oq engine --make-html-report` when using Python 3
  * Fixed bug when running `oq info job.ini` with NRML 0.5 source models

 -- Matteo Nastasi (GEM Foundation) <nastasi@openquake.org>  Thu, 23 Feb 2017 14:37:44 +0100

python-oq-engine (2.2.0-0~precise01) precise; urgency=low

  [Michele Simionato]
  * Fixed an HDF5 bug by not using a `vstr` array for the asset references
  * Fixed a wrong error message generated by `oq purge`
  * Added information about the rupture in the event loss table exports
  * Fixed a bug and added a test calculation with nonparametric sources
  * Fixed the classical UCERF calculator when there is more than one branch
  * Added .npz exporter for gmf_data for event based calculations

  [Daniele Viganò]
  * Port WebUI/API server to Django 1.9 and 1.10
  * Add dependencies to setup.py
  * Update Copyright to 2017

  [Michele Simionato]
  * Increased the splitting of ComplexFaultSources
  * Added a way to reuse the CompositeSourceModel from a previous computation
  * Turned the loss maps into dynamically generated outputs
  * Extended the source model writer to serialize the attributes
    src_interdep, rup_interdep, srcs_weights
  * Fixed a bug when exporting the uniform hazard spectra in presence of
    IMTs non spectral acceleration
  * Fixed a bug when computing the loss maps in presence of insurance,
    temporarily introduced in master
  * Made the datastore for event based risk calculations much lighter
    by computing the statistical outputs at export time
  * Now it is possible to post process event based risk outputs with the
    `--hc` option
  * Added a command `oq to_hdf5` to convert .npz files into .hdf5 files
  * Moved commonlib.parallel into baselib
  * Merged the experimental calculator ebrisk into event_based_risk and
    used correctly the random_seed for generating the GMFs (not the master_seed)
  * Added a flag `ignore_covs` to ignore the coefficients of variation
  * Changed the GMF scenario exporter to avoid generating composite arrays with
    a large number of fields
  * Exporting in .npz format rather than HDF5
  * Introduced a `shared_dir` parameter in openquake.cfg
  * Fixed a serialization bug for planar surfaces
  * Removed the flag `asset_loss_table`: the loss ratios are
    saved if and only if the `loss_ratios` dictionary is non-empty
  * Added a CSV exporter for the GMFs in the event based calculator
  * Added a CSV exporter for the rup_data output
  * Added a CSV exporter for the disaggregation output
  * Stored the disaggregation matrices directly (no pickle)
  * Turned the CompositeRiskModel into a HDF5-serializable object
  * Fixed all doctests for Python 3

  [Daniele Viganò]
  * Removed the 'oq-engine' wrapper (command already deprecated)

  [Michele Simionato]
  * Assigned a year label to each seismic event in the event based calculator
  * Now the ebrisk calculator supports the case of asset_correlation=1 too
  * Made it possible to export the losses generated by a specific event
  * Lowered the limit on the length of source IDs to 60 chars
  * Fixed excessive strictness when validating `consequenceFunction.id`
  * Added an `ucerf_rupture` calculator able to store seismic events and
    rupture data and reduced the data transfer

  [Daniele Viganò]
  * MANIFEST now includes all files, with any extension located in the
    tests folders. It is now possible to run tests from an installation
    made with packages

  [Michele Simionato]
  * Improved error message when the user gives a source model file instead of
    a source model logic tree file
  * Fixed the management of negative calculation IDs
  * Relaxed the tolerance so that the tests pass on Mac OS X
  * Implemented csv exporter for the ruptures
  * Optimized the epsilon generation in the ebrisk calculator for
    asset_correlation=0
  * Improved the performance of the scenario risk calculators
  * Now by default we do not save the ruptures anymore
  * Fixed a memory leak recently introduced in parallel.py
  * Simplified classical_risk (the numbers can be slightly different now)
  * Serialized the ruptures in the HDF5 properly (no pickle)
  * Introduced a parameter `iml_disagg` in the disaggregation calculator
  * Fixed `oq reduce` to preserve the NRML version
  * Fixed a bug when splitting the fault sources by magnitude

 -- Matteo Nastasi (GEM Foundation) <nastasi@openquake.org>  Mon, 23 Jan 2017 14:36:48 +0100

python-oq-engine (2.1.0-0~precise01) precise; urgency=low

  [Michele Simionato]
  * There is now a flag `save_ruptures` that can be turned off on demand;
    by default the ruptures are always saved in the event based calculators
  * Optimized the memory consumption when using a ProcessPoolExecutor (i.e
    fork before reading the source model) by means of a `wakeup` task
  * Reduced the splitting of the fault sources
  * Added a view `task_slowest` displaying info about the slowest task
    (only for classical calculations for the moment)
  * concurrent_tasks=0 disable the concurrency
  * Optimized the saving time of the GMFs
  * Changed the default number of concurrent tasks and increased the
    relative weight of point sources and area sources
  * Fixed the UCERF event loss table export and added a test for it
  * Optimized the computation of the event loss table
  * Introduced two new calculators ucerf_risk and ucerf_risk_fast

  [Paolo Tormene]
  * Added to the engine server the possibility to log in and out
    programmatically by means of HTTP POST requests

  [Michele Simionato]
  * Optimized the memory consumption of the event based risk calculators
  * Extended the `oq show` command to work in a multi-user environment
  * Improved the test coverage of the exports in the WebUI
  * Removed the SourceManager: now the sources are filtered in the workers
    and we do not split in tiles anymore
  * Made the full datastore downloadable from the WebUI
  * Added a command "oq db" to send commands the engine database
    (for internal usage)
  * By default the WebUI now displays only the last 100 calculations
  * Added more validity checks to the disaggregation parameters; split the
    sources even in the disaggregation phase
  * Added an optimized event based calculator computing the total losses by
    taxonomy and nothing else
  * Filtered the sources up front when there are few sites (<= 10)
  * Reduced the number of tasks generated when filter_sources is False
  * Saved engine_version and hazardlib_version as attributes of the datastore
  * Avoided saving the ruptures when ground_motion_fields is True
  * Finalized the HDF5 export for hazard curves, hazard maps and uniform
    hazard spectra
  * Restored a weight of 1 for each rupture in the event based calculator
  * Removed the MultiHazardCurveXMLWriter
  * Improved the saving of the ruptures in event based calculations
  * Reduced the data transfer due to the `rlzs_by_gsim` parameter
  * Added an HDF5 export for scenario GMFs
  * If `filter_sources` if false, the light sources are not filtered, but the
    heavy sources are always filtered
  * Now the dbserver can be stopped correctly with CTRL-C
  * Parallelized the splitting of heavy sources
  * Changed the event loss table exporter: now a single file per realization
    is exported, containing all the loss types
  * Removed the dependency from the Django ORM
  * Now the WebUI restarts the ProcessPoolExecutor at the end of each job,
    to conserve resources
  * Optimized the computation of hazard curves and statistics, especially
    for the memory consumption
  * Reduced the data transfer due to the `rlzs_assoc` and `oqparam` objects
  * Fixed a bug in the disaggregation calculator when a source group has
    been filtered away by the maximum distance criterium
  * Fixed an encoding error in the reports when the description contains a
    non-ASCII character
  * Changed the distribution framework: celery is supported in a way more
    consistent with the other approaches; moreover, ipyparallel is supported
  * Hazard maps are now a fake output, dynamically generated at export time
  * Made the number of produced tasks proportional to the number of tiles
  * Raised an error for event_based_risk producing no GMFs
  * Added a view for the slow sources
  * Transmitted the attributes of a SourceGroup to the underlying sources
  * Fixed the names of exported files for hazard maps in .geojson format
  * Added an header with metadata to the exported hazard curves and maps
  * Avoid storing filtered-away probability maps, thus fixing a bug
  * Restored the precalculation consistency check that was disabled during the
    transition to engine 2.0
  * Fixed a bug with `oq engine --delete-calculation`
  * Hazard curves/maps/uniform spectra can now be recomputed
  * Restored the early check on missing taxonomies
  * Raise an early error if an user forget the `rupture_mesh_spacing` parameter
  * Fixed a bug while deleting jobs from the db in Ubuntu 12.04
  * Ported the shapefile converter from the nrml_converters
  * Added source model information in the file `realizations.csv`
  * `oq engine --run job.ini --exports csv` now also exports the realizations
  * Introduced the format NRML 0.5 for source models
  * Added a check on the version in case of export errors
  * Extended `oq purge` to remove calculations from the database too
  * Fixed `--make-html-report`: the view task_info was not registered
  * Stored several strings as HDF5-variable-length strings
  * Fixed an export bug for the hazard curves in .geojson format
  * Removed the array cost_types from the datastore
  * Taxonomies with chars not in the range a-z0-9 were incorrectly rejected
  * Improved the XML parsing utilities in speed, memory, portability and
    easy of use
  * Forbidden the reuse of exposure because is was fragile and error prone
  * Fixed a bug with the `realizations` array, which in hazard calculations
    was empty in the datastore

 -- Matteo Nastasi (GEM Foundation) <nastasi@openquake.org>  Fri, 14 Oct 2016 11:07:26 +0200

python-oq-engine (2.0.0-0~precise01) precise; urgency=low

  [Michele Simionato]
  * Quoted the taxonomies in the CSV exports
  * Fixed a bug in classical_damage and added a master test for it
  * Fixed the escaping of the taxonomies in the datastore
  * Fixed the names of the exported risk files
  * Fixed a segfault in the WebUI when exporting files with h5py >= 2.4
  * Added a command `oq dbserver` to start/stop the database server
  * The engine exports the hazard curves one file per IMT
  * Exported lon and lat with 5 digits after the decimal point
  * Added a command `oq info --build-reports`
  * Introduced experimental support for exporting .hdf5 files

  [Daniele Viganò]
  * Reworked substantially the engine documentation: removed obsolete pages,
    updated to engine 2.0 and added instructions for Windows and Mac OS X
  * Remove oq_create_db script, db is created by the DbServer
  * Move oq_reset_db into utils and clean old code

  [Michele Simionato]
  * Now the DbServer automatically upgrades the database if needed
  * Renamed oq-lite -> oq and added a subcommand `oq engine`
  * Added a CSV reader for the hazard curves
  * Having time_event=None in the hazard part of a calculation is now valid
  * Added an exporter for the rupture data, including the occurrence rate
  * Refactored the CSV exporters
  * Moved celeryconfig.py; now celery must be started with
    `celery worker --config openquake.engine.celeryconfig`
  * Added a default location `~/oqdata/dbserver.log` for the DbServer log
  * Added an early check on the SA periods supported by the GSIMs
  * Now the gsim_logic_tree file is parsed only once
  * Added a document about the architecture of the engine
  * The realizations are now exported as a CSV file
  * Escaped taxonomies in the datastore
  * The Web UI log tool is now escaping the HTML
  * Moved openquake.commonlib.commands -> openquake.commands and
    openquake.commonlib.valid -> openquake.risklib.valid to have a
    linear tower of internal dependencies
  * Supported all versions of Django >= 1.5
  * Provided a better error message in the absence of openquake.cfg
  * Removed the check on the export_dir when using the WebUI
  * Reduce the data transfer of the realization association object
  * If uniform_hazard_spectra is true, the UHS curves are generated
    even if hazard_maps is false; the hazard maps are not exported
  * Optimized the filtering of PointSources
  * Initial work on the UCERF event based hazard calculator
  * Added a test calculation crossing the International Date Line (Alaska)

  [Daniele Viganò]
  * Remove the dependency from the python 'pwd' package which is not
    available on Windows
  * Supervisord init scripts are now provided for the dbserver, celery
    and the webui. Celery is not started by default, other two are.

  [Michele Simionato]
  * Another export fix: made sure it is run by the current user
  * Fixed the export: if the export directory does not exists, it is created
  * Introduced the configuration variable `multi_user`, false for source
    installations and true for package installations
  * Fixed the WebUI export
  * Removed the .txt outputs from the WebUI page engine/<output_id>/outputs
    (they are useful only internally)
  * Fixed the export: first the xml exporter is tried and then the csv exporter;
    if both are available, only the first is used, not both of them
  * Optimized the case when the epsilons are not required, i.e. all the
    covariance coefficients are zero in the vulnerability functions
  * Added another test for event based risk (`case_miriam`)
  * Revisited the distribution mechanism and refined the weight of the
    ruptures in the event based calculators to avoid generating slow tasks
  * Added an automatic help for the subcommands of oq-lite and managed
    --version correctly
  * The event based risk calculator now use different seeds for different
    realizations; also, the performance has been substantially improved
  * Improved the .rst reports with data transfer information
  * Removed the RlzsAssoc object from the datastore
  * Fixed the number of tasks generated by the risk calculators
  * Refactored the serialization of CompositionInfo instances to HDF5
  * Used exponential notation with 5 decimal digits in most exported XML files
  * Refactored the sampling mechanics in the event based calculators
  * The event_based_risk calculator infers the minimum intensity of the GMFs
    from the vulnerability functions (if not specified in the job.ini)
  * Fixed the `avg_losses-stats`: they were not generated in absence of
    loss curves
  * Added a command `oq-lite info --exports`
  * Added filtering on the mininum intensity also in the event based
    hazard calculator; improved the performance and memory occupation
  * Added a view displaying the calculation times by source typology
  * Fixed the test of GMPETable after the correction in hazardlib
  * Optimized the saving of the asset loss table
  * Optimized the case of multiple assets of the same taxonomy on the
    same point and introduced a datastore view `assets_by_site`
  * Fixed HDF5 segmentation faults in the tests for Ubuntu 16.04

  [Daniele Viganò]
  * Add support for Ubuntu 16.04 (xenial) packages
  * Removed the openquake_worker.cfg file because it is not used anymore

  [Michele Simionato]
  * Replaced PostgreSQL with SQLite
  * Introduced a dbserver to mediate the interaction with the database
  * Restored the signal handler to manage properly `kill` signals so that
    the workers are revoked when a process is killed manually
  * Fixed in a more robust way the duplicated log bug
  * Made more robust the killing of processes by patching concurrent.futures
  * Fixed a critical bug with celery not being used even when `use_celery`
    was true.
  * Improved the validation of NRML files
  * Added a command `oq-engine --show-log <job_id>`

  [Daniele Viganò]
  * Use the 'postgresql' meta package as dependency of the .deb
    package to support newer versions of Postgres; this makes
    Trusty package installable on Ubuntu 16.04 and Debian 8

  [Daniele Viganò, Michele Simionato]
  * Fixed a bug in `oq-engine --export-outputs`

  [Daniele Viganò, Matteo Nastasi]
  * Allow installation of the binary package on Ubuntu derivatives

  [Matteo Nastasi]
  * Backport of libhdf5 and h5py for ubuntu 'precise' serie

  [Michele Simionato]
  * Removed openquake/engine/settings.py
  * Made the dependency on celery required only in cluster installations
  * Integrated the authentication database in the engine server database
  * Fixed the description in the Web UI (before it was temporarily set to
    the string "A job").
  * Introduced filtering on the minimum intensity of the ground shaking
  * Solved the issue of serializing large SES collections, over the HDF5 limit
  * The loss maps and curves XML exporters now export the coordinates
    of the assets, not the coordinates of the closest hazard site
  * Stored the job.ini parameters into a table in the datastore
  * Added a check on the IMTs coming from the risk models
  * Changed the aggregate loss table exporter to export the event tags,
    not the event IDs
  * Fixed a bug with the CSV export of the ground motion fields
  * Fixed a bug with the export of UHS curves with `--exports=xml`
  * Reduced substantially the data transfer and the memory occupation
    for event based calculations with a large number of assets: we
    can run the California exposure with half million assets now
  * Fixed a bug in the SESCollection exporter
  * Changed the asset<->epsilons association: before for a given taxonomy the
    assets were ordered by `asset_ref`, now they are ordered by `id`. This
    has a minor impact on the numbers sensitive to the epsilons, akin to a
    change of seeds
  * Added a test on the ordering of the epsilons
  * Accepted `.` and `|` as valid characters for source IDs
  * Changed the GMF calculator to use a single seed per unique rupture
  * Changed the SESCollection exporter: now a single file is exported, before
    we were exporting one file per source model path per tectonic region model
  * Changed the event based calculators to avoid duplicating ruptures
    occurring more than once
  * Changed the risk calculators to work in blocks of assets on the same site
  * Made it possible to set different integration distances for different
    tectonic region types
  * Optimized the aggregation by asset in the event based risk calculator
  * Reporting the source_id when the filtering fails

 -- Matteo Nastasi (GEM Foundation) <nastasi@openquake.org>  Tue, 21 Jun 2016 14:17:03 +0200

python-oq-engine (1.9.1-0~precise01) precise; urgency=low

  [Michele Simionato]
  * Fixed a bug in the Web UI when running a risk calculation starting
    from a previous calculation

 -- Matteo Nastasi (GEM Foundation) <nastasi@openquake.org>  Mon, 07 Mar 2016 11:11:59 +0100

python-oq-engine (1.9.0-0~precise01) precise; urgency=low

  [Michele Simionato]
  * Fixed a bug such that in some circumstances the logging stream handler
    was instantiated twice, resulting in duplicated logs
  * Changed the default job status to 'executing' (was 'pre_executing')
  * Fixed the ordering of the logs in the Web UI
  * Removed the dependency from PostGIS
  * Restored the monitoring which was accidentally removed
  * Removed the obsolete option `--hazard-output-id`
  * Printed the names of the files exported by the engine, even when there
    are multiple files for a single output
  * Introduced four new tables job, output, log, performance: all the other
    60+ database tables are not used anymore

 -- Matteo Nastasi (GEM Foundation) <nastasi@openquake.org>  Wed, 02 Mar 2016 14:33:38 +0100

python-oq-engine (1.8.0-0~precise01) precise; urgency=low

  [Michele Simionato]
  * Removed two `oq-engine` switches (`--export-stats` and `--list-inputs`)
    and fixed `--show-view`; unified `--delete-hazard-calculation` and
    `--delete-risk-calculation` into a single `--delete-calculation`
  * Updated `make_html_report.py` to extract the full report from the
    datastore
  * If `use_celery` is true, use celery to determine a good default for
    the parameter `concurrent_tasks`
  * Made celery required only in cluster situations
  * Fixed the duplication of exported result in the classical_damage
    calculator when there is more than one realization
  * Removed several obsolete or deprecated switches from the `oq-engine` command
  * Replaced all classical calculators with their lite counterparts
  * Fixed the site-ordering in the UHS exporter (by lon-lat)

  [Paolo Tormene]
  * Added API to validate NRML

  [Michele Simionato]
  * The engine can now zip files larger than 2 GB (used in the export)
  * Now the loss maps and curves are exported with a fixed ordering: first
    by lon-lat, then by asset ID
  * Replaced the old disaggregation calculator with the oq-lite one

 -- Matteo Nastasi (GEM Foundation) <nastasi@openquake.org>  Mon, 15 Feb 2016 12:06:54 +0100

python-oq-engine (1.7.0-0~precise01) precise; urgency=low

  [Michele Simionato]
  * Fixed an encoding bug in --lhc
  * Fixed an export bug: it is now possible to export the outputs generated
    by another user, if the read permissions are set correctly

 -- Matteo Nastasi (GEM Foundation) <nastasi@openquake.org>  Mon, 14 Dec 2015 10:40:26 +0100

python-oq-engine (1.6.0-0~precise01) precise; urgency=low

  [Daniele Viganò]
  * Added the oq_reset_db script. It removes and recreates the database and
    the datastore

  [Matteo Nastasi]
  * Demos moved to /usr/share/openquake/risklib

  [Michele Simionato]
  * Removed the 'view' button from the Web UI
  * Removed the epsilon_sampling configuration parameter
  * Made customizable the display_name of datastore outputs (before it was
    identical to the datastore key)
  * The zip files generated for internal use of the Web UI are now hidden
  * Made visible to the engine only the exportable outputs of the datastore
  * Closed explicitly the datastore after each calculation
  * Replaced the old scenario calculators with the HDF5-based calculators
  * Fixed a very subtle bug in the association queries: some sites outside
    of the region constraint were not discarded in some situations
  * Removed the self-termination feature `terminate_job_when_celery_is_down`
  * Removed the epsilon sampling "feature" from the scenario_risk calculator
  * Replaced the event based calculators based on Postgres with the new ones
    based on the HDF5 technology

 -- Matteo Nastasi (GEM Foundation) <nastasi@openquake.org>  Tue, 17 Nov 2015 11:29:47 +0100

python-oq-engine (1.5.1-0~precise01) precise; urgency=low

  [Michele Simionato]
  * Fixed a bug affecting exposures with multiple assets on the same site

 -- Matteo Nastasi (GEM Foundation) <nastasi@openquake.org>  Fri, 25 Sep 2015 14:22:08 +0200

python-oq-engine (1.5.0-0~precise01) precise; urgency=low

  [Michele Simionato]
  * The event based calculators in the engine are now officially deprecated
    and they raise a warning when used
  * Optimization: we do not generate the full epsilon matrix if all
    coefficients of variation are zero
  * Fixed two subtle bugs in the management of the epsilons: it means that
    all event based risk calculations with nonzero coefficients of variations
    will produce slightly different numbers with respect to before
  * Removed excessive checking on the exposure attributes 'deductible' and
    'insuredLimit' that made it impossible to run legitimate calculations
  * Changed the meaning of 'average_loss' for the aggregated curves: now it
    is the sum of the aggregated losses in the event loss table,
    before it was extracted from the aggregated loss curve
  * Changed the way the average losses (and insured average losses) are
    computed by the event based risk calculator: now they are extracted
    from the event loss table, before they were extracted from the loss curves
  * Set to NULL the stddev_losses and stddev_insured_losses for the event based
    risk calculator, since they were computed incorrectly
  * Introduced a new experimental command
    'oq-engine --show-view CALCULATION_ID VIEW_NAME'; the only view available
    for the moment is 'mean_avg_losses'
  * Negative calculation IDs are interpreted in a Pythonic way, i.e. -1
    means the last calculation, -2 the calculation before the last one, etc.
  * If a site parameter is more distant than 5 kilometers from its closest
    site, a warning is logged
  * Changed the splitting of fault sources to reduce the number of generated
    sources and avoid data transfer failures if rupture_mesh_spacing is too
    small
  * Changed the event loss table export: now the CSV file does not contain
    the magnitude and the rows are ordered by rupture tag first and loss second
  * Removed the calculator EventBasedBCR
  * Longitude and latitude are now rounded to 5 digits
  * Fixed a very subtle bug in the vulnerability functions, potentially
    affecting calculations with nonzero coefficients of variation and nonzero
    minIML; the numbers produced by the engine were incorrect; see
    https://bugs.launchpad.net/oq-engine/+bug/1459926
  * 'investigation_time' has been replaced by 'risk_investigation_time' in
    risk configuration files
  * Initial support for Django 1.7

  [Daniele Viganò]
  * Removed the bin/openquake wrapper: now only bin/oq-engine is
    available

  [Michele Simionato]
  * Added parameter parallel_source_splitting in openquake.cfg

  [Daniele Viganò]
  * setup.py improvements
  * Added MANIFEST.in
  * celeryconfig.py moved from /usr/openquake/engine to
    /usr/share/openquake/engine

  [Matteo Nastasi]
  * Packaging system improvement

 -- Matteo Nastasi (GEM Foundation) <nastasi@openquake.org>  Wed, 23 Sep 2015 15:48:01 +0200

python-oq-engine (1.4.1-0~precise01) precise; urgency=low

  [Michele Simionato]
  * Added a new 'ebr' hazard/risk calculator
  * Fixed the engine core export: now it can export datastore outputs as
    zip files
  * Now the parameter concurrent_tasks is read from the .ini file
  * Parallelized the source splitting procedure
  * Fixed a bug in the hazard calculators which were not using the parameter
    concurrent_tasks from the configuration file

 -- Matteo Nastasi (GEM Foundation) <nastasi@openquake.org>  Fri, 15 May 2015 10:06:26 +0200

python-oq-engine (1.4.0-2~precise01) precise; urgency=low

  [Daniele Viganò]
  * Fixed debian/control: add missing lsb-release to build deps

 -- Matteo Nastasi (GEM Foundation) <nastasi@openquake.org>  Fri, 08 May 2015 14:33:26 +0200

python-oq-engine (1.4.0-1~precise01) precise; urgency=low

  [Matteo Nastasi, Daniele Viganò]
  * Fixed dependencies version management

 -- Matteo Nastasi (GEM Foundation) <nastasi@openquake.org>  Thu, 07 May 2015 14:14:09 +0200

python-oq-engine (1.4.0-0~precise01) precise; urgency=low

  [Matteo Nastasi, Daniele Viganò]
  * Add binary package support for both Ubuntu 12.04 (Precise)
    and Ubuntu 14.04 (Trusty)

  [Michele Simionato]
  * Removed the SiteModel table: now the association between the sites and the
    site model is done by using hazardlib.geo.geodetic.min_distance

  [Daniele Viganò]
  * added authentication support to the 'engineweb' and the 'engineserver'

  [Michele Simionato]
  * the aggregate loss curves can be exported in CSV format

  [Matteo Nastasi]
  * added 'outtypes' attribute with list of possible output types for
    each output item in outputs list API command
  * added '/v1/calc/<id>/status' API command
  * added 'engineweb' django application as local web client for oq-engine

  [Michele Simionato]
  * Renamed the maximum_distance parameter of the risk calculators to
    asset_hazard_distance, to avoid confusion with the maximum_distance
    parameter of the hazard calculators, which has a different meaning;
    is it an error to set the maximum_distance in a job_risk.ini file
  * Added to the API an URL /v1/calc/:calc_id/remove to hide jobs
  * A new key is_running is added to the list of dictionaries returned by
    the URL /v1/calc/list
  * Replaced the mock tests for the engine server with real functional tests
  * Added a resource /v1/calc/:calc_id/traceback to get the traceback of a
    failed calculation
  * Now the logs are stored also in the database, both for the controller node
    and the worker nodes
  * Bypassed Django when deleting calculations from the database: this avoids
    running out of memory for large calculations
  * Fixed an issue in the scenario calculator: the GMFs were not filtered
    according to the distance to the rupture
  * Now critical errors appear in the log file
  * Added a --run command to run hazard and risk together
  * Fixed bug in the event based calculator; in the case
    number_of_logic_tree_samples > 0 it was generating incorrect hazard curves.
    Also improved (a lot) the performance in this case.
  * Fixed a tricky bug happening when some tectonic region type are filtered
    away.
  * The event based risk calculator now save only the non-zero losses in
    the table event_loss_asset.
  * Added a CSV exporter for the Stochastic Event Sets, for debugging purposes.
  * The GMF CSV exporter now sorts the output by rupture tag.

  [Matteo Nastasi]
  * Each pull request must be accompanied by an update of the debian
    changelog now.

 -- Matteo Nastasi (GEM Foundation) <nastasi@openquake.org>  Thu, 07 May 2015 11:33:24 +0200

python-oq-engine (1.3.0-1) precise; urgency=low

  [Matteo Nastasi]
  * gunzip xml demos files after copied into /usr/openquake/engine directory

 -- Matteo Nastasi (GEM Foundation) <nastasi@openquake.org>  Thu, 26 Feb 2015 16:35:20 +0100

python-oq-engine (1.3.0-0) precise; urgency=low

  [Michele Simionato]
  * Updated python-django dependency >= 1.6.1, (our repository already
    includes a backported version for Ubuntu 'precise' 12.04); this change
    makes unnecessary "standard_conforming_strings" postgresql configuration
    variable setting
  * The event based risk calculator is able to disaggregate the event loss
    table per asset. To enable this feature, just list the assets you are
    interested in in the job.ini file: "specific_assets = a1 a2 a3"
  * We have a new hazard calculator, which can be invoked by setting in the
    job.ini file: "calculation_mode = classical_tiling"
    This calculators is the same as the classical calculator (i.e. you will
    get the same numbers) but instead of considering all the hazard sites at
    once, it splits them in tiles and compute the hazard curves for each tile
    sequentially. The intended usage is for very large calculations that
    exceed the available memory. It is especially convenient when you have
    very large logic trees and you are interested only in the statistics (i.e.
    mean curves and quantile curves). In that case you should use it with the
    option individual_curves=false. Notice that this calculator is still in
    an experimental stage and at the moment is does not support UHS curves.
    Hazard maps and hazard curves are supported.
  * We have a new risk calculator, which can be invoked by setting in the
    job.ini file: "calculation_mode = classical_damage"
    This calculator is able to compute the damage distribution for each asset
    starting from the hazard curves produced by the classical
    (or classical_tiling) calculator and a set of fragility functions. Also
    this calculator should be considered in experimental stage.
  * A significant change has been made when the parameter
    number_of_logic_tree_samples is set to a non-zero value. Now, if a branch
    of the source model logic tree is sampled twice we will generate the
    ruptures twice; before the ruptures were generated once and counted twice.
    For the classical calculator there is no effect on the numbers (sampling
    the same branch twice will produce two copies of identical ruptures);
    however, for the event based calculator, sampling the same branch twice
    will produce different ruptures. For instance, in the case of a simple
    source model with a single tectonic region type, before we would have
    generated a single file with the stochastic event sets, now we generate
    number_of_logic_tree_samples files with different stochastic event sets.
    The previous behavior was an optimization-induced bug.
  * Better validation of the input files (fragility models, job.ini)
  * The ability to extract the sites from the site_model.xml file
  * Several missing QA tests have been added
  * The export mechanism has been enhanced and more outputs are being exported
    in CSV format
  * New parameter complex_fault_mesh_spacing
  * Some error messages have been improved
  * A lot of functionality has been ported from the engine to oq-lite,
    i.e.  a lite version of the engine that does not depend on
    PostgreSQL/PostGIS/Django nor from RabbitMQ/Celery. This version is
    much easier to install than the regular engine and it is meant for
    small/medium computation that do not require a cluster. The engine
    demos, have been moved to the oq-risklib repository, so that they can
    be run via the oq-lite command without installing the full engine.
  * Currently the following calculators have been ported (all are to be
    intended as experimental): classical hazard, classical tiling, event
    based hazard, scenario hazard, classical risk, scenario damage,
    classical damage.

 -- Matteo Nastasi (GEM Foundation) <nastasi@openquake.org>  Thu, 26 Feb 2015 10:44:03 +0100

python-oq-engine (1.2.2-0) precise; urgency=low

  * consistency in version management between debian/ubuntu package and
    library from git sources

 -- Matteo Nastasi (GEM Foundation) <nastasi@openquake.org>  Thu, 18 Dec 2014 16:25:05 +0100

python-oq-engine (1.2.1-2) precise; urgency=low

  * Fixed custom dependencies versions (again)

 -- Matteo Nastasi (GEM Foundation) <nastasi@openquake.org>  Tue, 16 Dec 2014 10:48:19 +0100

python-oq-engine (1.2.1-1) precise; urgency=low

  * Fixed custom dependencies versions

 -- Matteo Nastasi (GEM Foundation) <nastasi@openquake.org>  Tue, 16 Dec 2014 09:48:19 +0100

python-oq-engine (1.2.1-0) precise; urgency=low

  * Fixed the logging handler

 -- Matteo Nastasi (GEM Foundation) <nastasi@openquake.org>  Mon, 15 Dec 2014 10:17:30 +0100

python-oq-engine (1.2.0-3) precise; urgency=low

  * Add constraint on python-django dependency version

 -- Matteo Nastasi (GEM Foundation) <nastasi@openquake.org>  Thu, 11 Dec 2014 10:04:45 +0100

python-oq-engine (1.2.0-2) precise; urgency=low

  * More precise exception message

 -- Matteo Nastasi (GEM Foundation) <nastasi@openquake.org>  Wed, 10 Dec 2014 16:21:06 +0100

python-oq-engine (1.2.0-1) precise; urgency=low

  * Bugs fixed in 1.2 release: http://goo.gl/GjbF2r
  * Replace a reference to the 'openquake' command with 'oq-engine'
  * Moved the expected outputs of the ScenarioDamage QA tests in qa_tests_data
  * Moved the logic tree realizations into commonlib
  * It is now possible to compute the uniform spectra even when
    individual_curves is false
  * Reduced the precision when exporting GMFs to XML
  * Fixed test_job_from_file
  * Delayed the OqParam validation
  * Simplified the monitoring
  * Extract the QA tests data from the engine
  * Renamed commonlib.general -> baselib.general
  * Removed the dependency from oq-commonlib
  * Avoid warning no XML exporter for event_loss
  * Update packager and postinst to use the openquake2 db (new default one)
  * Use shallow-clone to improve CI builds speed
  * Download calculation results as files
  * Added an API to retrieve the engine version
  * Unified the export framework for hazard and risk
  * Fast export of the GMFs
  * Fast scenario export
  * Fixed test_is_readable_all_files_lack_permissions when run as root
  * Now 'test_script_lower_than_current_version' does not require an Internet
    connection
  * Warn the user if she asks for statistical outputs but using a single hazard
    output
  * Move the calculation of input/output weights into commonlib
  * Changed the export_dir in several tests
  * Now the packagers makes a HTML report with the performances of the demos
  * Remove hardcoded references to openquake2 in oq_create_db
  * Move JobStats creation inside job_from_file
  * Fixed precision
  * Align openquake_worker.cfg with openquake.cfg
  * Implement memory hard limit control
  * Using commonlib.readinput.get_source_models
  * Check that the hazard calculation mode is consistent with risk calculation
    mode
  * Rollback only if a transaction is on
  * Fixed a bug in export_risk
  * Daily html report
  * Reflected the API change in commonlib.readinput.get_oqparam
  * Updated the engine to cope with the changes in risklib and commonlib
  * Fixed the name of the SES file
  * Changed some hard-coded weights in general.py
  * Changed the import of the calc module
  * Drop risk calculation table
  * Simplified the risk calculators
  * Reflected the API change in hazardlib.calc.gmf.GmfComputer
  * Added a test for duplicated tags in import_gmf_scenario.py
  * Implemented losses per event per asset
  * Dependency check
  * Removed more risk unit tests
  * Removed another couple of redundant tests
  * Remove check on setup.py version since now it's taken from init
  * Fixed _calc_to_response_data
  * Fixed bug when running risk calculations from the platform
  * openquake wrapper script
  * Changed version number in setup.py too
  * Updated version to 1.2
  * Renamed nrml_version->commonlib_version
  * Fixed a bug in the engine server (wrong calculation_id)
  * Fix oq-engine command name in output list
  * Removed the dependency from nrmllib
  * Fixed two merge errors
  * Important fixes pre-2.0 copied from the better-risk branch
  * Renamed the command openquake->oq-engine
  * Change ses collection
  * Fixed the migration script 0007
  * Fixed a bug with the quantile_hazard_curves attribute
  * Removed EventBasedHazardCalculatorTestCase
  * Remove the hazard_calculation table
  * correct complex source for wrong order in edges points
  * missing file open fixed
  * Removed routing tests
  * Added the script correct_complex_sources
  * Complex surf validation
  * Insert the IMT in the db, if not already there
  * The intensity measure types are now sorted also in the scenario calculator
  * Simplified the QA test scenario_damage/case_4
  * Enable 'set -x' when $GEM_SET_DEBUG is true
  * Remove a try finally in engine server task.py
  * Simplification because now the maximum_distance is mandatory
  * Fixed a wrong source model used in the Event Based export test
  * Fixed the what_if_I_upgrade check
  * Added a table imt_taxonomy
  * Fixed the management of missing db upgrades
  * Now the engine is using the new validation mechanism for the hazard sources
  * Fixed the name of a field (risk_job_id->job_id)
  * Special case when the hazard is known at the exact sites of the assets
  * Moved the epsilons from the getters to the database
  * Update the database name in openquake_worker.cfg
  * Removed the old validation mechanism
  * The parameter concurrent_tasks must be available to the workers too
  * Solved the problem with UHS
  * Fixed master https://ci.openquake.org/job/master_oq-engine/1208
  * If individual_curves is set, multi-imt curves must not be generated
  * --what-if-I-upgrade functionality
  * Stats only
  * Short output summary
  * Removed task_no
  * Hazard curves from gmfs
  * Fixed a critical bug with --hazard-output-id
  * Fix the test check_limits_event_based
  * Changed the output_weight for the event based calculator
  * Introduced --hazard-job-id and made it possible to reuse exposures imported
    in the hazard part of the computation
  * Replaced the ScenarioGetter with the GroundMotionFieldGetter
  * Return loss matrix
  * Removed --schema-path from oq_create_db
  * Calculation limits
  * Fixed a bug on tablespace permissions
  * Make the event based calculator more debuggable
  * Added the column uniq_ruptures to the table source_info
  * Db migrations
  * Db migrations 2
  * Saved more sources in source_info
  * Perform means and quantiles in memory
  * Parallel filtering
  * Reintroduce the 'terminate_job_when_celery_is_down' config option
  * Fix risk disaggregation
  * Ordering the sources after filtering-splitting
  * Source ordering
  * Gmf from ruptures
  * Fixed a stupid bug with OQ_TERMINATE_JOB_WHEN_CELERY_IS_DOWN
  * Introduced a variable OQ_TERMINATE_JOB_WHEN_CELERY_IS_DOWN
  * The random seeds have now a default value of 42
  * Added a check for invalid quantile computations
  * Now hazard calculations can be deleted safely
  * Add a file openquake_worker.cfg to be read in the workers
  * Simplified the LOG_FORMAT by removing the name
  * Avoid an ugly error when no tasks are spawned
  * Added a view on the event loss table for convenience of analysis
  * Epsilon sampling feature
  * Distribute-by-rupture phase 2
  * Restored distribution-by-rupture in the event based calculator
  * Provide a good error message when a source model contains GSIMs not in the
    file gsim_logic_tree
  * Moved parse_config from the engine to commonlib
  * Added a test checking the existence of the __init__.py files and fixed the
    QA test classical/case_15
  * Refactored initialize_realizations and added a warning when
    num_samples > num_realizations
  * Fixed a missing import
  * Saving the rupture hypocenter fully into the database
  * Removed an offending ALTER OWNER
  * Source info table
  * Added a test for sampling a large source model logic tree
  * Hazard curves from gmfs
  * Removed num_sites and num_sources from job_stats
  * Removed redundant tests
  * Retrieved the correct output directly, not via an order by
  * Making use of commonlib.parallel in the engine
  * Enhanced qatest_1, so that it subsumes regression_1 and regression_2
  * Taking advantage of the new riskloaders in commonlib
  * Added a missing integer cast
  * Changed disagg/case_1 to use full enumeration
  * Fixed the ordering of the ruptures in the event based calculator
  * Fixed a bug in the GroundMotionValuesGetter
  * Reflected the API change in refactor-risk-model
  * Sent the tectonic region types with less sources first, and fixed
    an ordering bug in a QA test
  * Turn AMQPChannelExceptions into warnings
  * Hide the SES output from a scenario calculator
  * Add a debug flag to enable set -x in packager.sh
  * Better task spawning
  * Reflected the changes to the GmfComputer in hazardlib
  * Fixed the bug in the risk event based calculator with multiple realizations
  * Fix gmf duplication
  * Removed the need for logictree.enumerate_paths
  * Fixed a small bug
  * Removed a commonlib dependency breaking the oqcreate script
  * Now the indices of the filtered sites are stored in the
    ProbabilisticRupture table
  * Fixed another import
  * Fixed a wrong import
  * Moved logictree to commonlib and fixed all the tests
  * Removed the obsolete table hzrdr.ses and small refactoring
  * Tasks with fewer assets are submitted first
  * Better parallelization of the risk calculators
  * Reducing the celery timeout from 30s to 3s
  * Fixed a tricky bug in the scenario calculator with duplicate imts
  * Fixed the ScenarioExportTestCase by changing the position of the points
  * The scenario calculator is now block-size independent
  * Use only the relevant tectonic region types to build the GMPE logic tree
  * Fixed a broadcasting in the classical calculator
  * Saving memory on the controller node
  * Restored the source model sampling feature
  * Complex logic tree test
  * Solved the block size dependence in the risk calculators
  * Fixed a critical ordering bug
  * Changed the _do_run_calc signature
  * Avoid returning duplicated data in the classical calculator
  * Changed the order of the statements in 01-remove-cnode_stats.sql
  * Added a cache on the GSIMs for the probabilities of no exceedence in the
    classical calculator
  * Fix the export of GmfSets in the case of multiple source models
  * Fixed underflow error in postgres
  * Fixed a bug with celery ping
  * Avoid errors on signals when the engine is run through the server
  * Errors in a task are converted into a RuntimeError
  * Remove calculation unit
  * The IML must be extrapolated to zero for large poes
  * Log a warning when more than 80% of the memory is used
  * Refactored the hazard getters
  * Removed the SES table
  * Added a nice error message for far away sources
  * Add support in the engine for a local_settings.py
  * Send the site collection via rabbitmq, not via the database
  * Improvements to the CeleryNodeMonitor
  * Minimal tweaks to the risk calculators
  * Save the number of sites in JobStats as soon as it is available
  * Fix branch var to be compliant within the new CI git plugin
  * Restored the lost fine monitoring on the hazard getters
  * Cluster monitor
  * Celery check
  * Removed the obsolete table uiapi.cnode_stats
  * Make use of the light site collection introduced in hazardlib
  * Optimize the disaggregation calculator
  * Fix a memory leak of celery
  * Remove python-gdal and fix issue with postinst
  * Manual pickling/unpickling
  * Updates Copyright to 2014
  * The rupture tag must be unique
  * Turn SIGTERM into SIGINT
  * Remove another engine-server test script from pylint
  * Removed the dependency on the current working directory from
    utils_config_test
  * Replace README.txt with README.md in the packager script
  * Increase the tolerance in the disaggregation test
  * Readme merge
  * Avoid storing copies of the ruptures
  * Untrapped exceptions in oqtask give ugly error messages
  * Support for posting zipfiles to the engine-server
  * Using iter_native in celery
  * Added test for the loss_fraction exporter
  * Fixed a missing loss_type in export_loss_fraction_xml
  * Merging the engine server inside the engine repository
  * Removing ruptures phase 2
  * Restored qatest 1
  * Added tests for failing computations
  * Removed the progress handler from the engine
  * Better error and logging management
  * Exclude tests folder from pylint check
  * Fixing the build master_oq-engine #790
  * Ruptures are not read from the database anymore, only written
  * In development mode celery is automatically started/stopped together with
    the engine server
  * Remove common directory from risk demos
  * Remove duplication hazard risk
  * Removing the duplication run_hazard/run_risk in engine.py
  * Renamed directories and packages to be consistent with GEM conventions
  * Fixed test_initialize_sources
  * Getting a more uniform distribution of the tasks
  * Remove celery
  * Remove time_span from disaggregation calculator
  * Return the traceback from celery to the controller node
  * If there are no GMVs within the maximum distance for the given assets, the
    computation should not fail with an ugly error but print a warning
  * Better error management
  * Fixed a stupid error in compute_hazard_curves
  * Support for non-parametric sources
  * Fixed the issue of slow sources
  * Fixed the two upgrade scripts breaking the migration from 1.0 to 1.1
  * Add --export-hazard-outputs and --export-risk-outputs switches; also add
    geojson export for hazard curves
  * Light monitor
  * Set CELERY_MAX_CACHED_RESULTS = 1
  * Changed from relative path to full path
  * Fix the feature "import gmf scenario data from file"
  * version: remove warning for pkg install + git program installed case
  * Remove block_size and point_source_block_size
  * Move the unit tests inside the openquake.engine directory
  * Version visualization improvement
  * Added missing CASCADE on a DB migration script
  * Raised the tolerance in ClassicalHazardCase13TestCase
  * In the event based calculator split by ruptures, not by SES
  * BROKER_POOL_LIMIT is causing problem so set it to none
  * Split area sources
  * Force BROKER_POOL_LIMIT to 10
  * Fixed an upgrade script
  * Prefiltering sources in all calculators
  * Savaged the easy part of the work on the decouple-logic-trees branch
  * Changed the way hazard map are interpolated
  * Fixed a bug with static urls
  * Remove database related code
  * Removed hazard curve progress
  * Improved the IMT management in the engine by leveraging the new
    functionality in hazardlib
  * Configuration file for storing oq-platform connection parameters
  * Add loss type to risk outputs
  * Remove parsed source
  * Fix remove demos symlinks
  * gmf.lt_realization_id can be NULL
  * Fixed the _prep_geometry feature of Risk and Hazard calculations
  * Remove a reference to the removed view hzrdr.gmf_family
  * Engine-Server: support for multiple platform installations
  * Removed the complete_logic_tree flags
  * Fixed setup.py
  * Removed the SourceProgress table
  * New risk demos
  * Run a risk calculation
  * Remove validation on site models
  * Removed the rest of the stuff related to the supervisor
  * Removed the supervisor, redis, kombu and related stuff
  * Removed a wrong import
  * An import ordering issue is breaking Jenkins
  * Various small fixes for oq_create_db script
  * Do not register a progress handler if it is not passed
  * Engine Unit test fix
  * Geonode integration
  * Progress Bar support
  * Finally fixed the dependency from the blocksize in the event based
    calculator
  * A simple fix for engine_test.py
  * Replace numpy arrays with postgres array fields in output tables
  * Dump and restore Stochastic Event Set
  * Removed the old distribution and used parallelize as default distribution
    mechanism everywhere
  * Change the distribution in the risk calculators
  * Save in job_stats how much the database increased during the current
    computation
  * Removed calc_num task properly
  * Change dist classical
  * Improve the table job_stats
  * Now the CacheImporter infers the fields from the database, in the right
    order
  * Removed parsed_rupture_model from the db
  * The revoke command should not terminate the workers
  * Remove JobCompletedError
  * Override hazard investigation time in risk event based calculator
  * Companion of https://github.com/gem/oq-engine/pull/1298/
  * Companion of https://github.com/gem/oq-nrmllib/pull/116
  * Simplify schema
  * Filter the sources before storing them in the database
  * Improve the parallelize distribution
  * Fix disaggregation
  * Changed the distance in hazardlib
  * Improve memory consumption in the GMF calculation
  * The file with the exported disagg matrix must contain the poe in the name
  * The multiple sites QA test (classical/case_13) broke
  * Solve the dependency from the parameter concurrent_tasks
  * QA test for multiple sites
  * Cross domain ajax fix for view methods [r=matley] [f=*1234765]
  * Tweaks to make platform calcs work [r=matley] [f=*1234765]
  * Create job and calculation objects in a transaction
  * Make test fixtures optional
  * Get the list of the available magnitude scaling relationships at runtime
  * Save memory when exporting the GMF
  * Fixed a typo in an ordering query
  * Insured loss curves statistics
  * When exporting the GMF, we need to export the rupture tags, not the ids
  * Hazard Curve Parser import update [r=micheles] [f=*trivial]
  * To save space in the db and to avoid running into the text field size
    limit, change model_content.raw_content to store gzipped content
  * Add a tag to the ruptures
  * Change the dump/restore procedures to work with directories, not tarfiles
  * Fix risk QA tests fixtures
  * Documentation for the REST API
  * Fix hazard_curve_multi export path
  * Revise insured losses algorithm
  * Post-calculation migration
  * Correction of baseline DB revision
  * Review Risk demos
  * A couple of fixes to scenario tests
  * Compute standard deviation of losses
  * Validate time_event
  * Add 404 responses in the case of non-existent artifacts
  * Run calcs, part 2
  * Minor loss map export fix
  * Fix for installing source code via pip/git
  * Remove cache from HazardCurveGetterPerAsset
  * Changed an import from nrmllib
  * Pyflakes fixes to the calculators and engine module
  * Reading logic trees from DB - follow up (fix for a careless refactoring
    error)
  * Raise an error when no gmvs are available in a scenario computation
  * Small fix in dump_hazards.py: the filenames list contained duplicates
  * Add 'engine' functionality to disable the job supervisor
  * Read logic trees from DB (instead of the filesystem)
  * Extend forms.CharField to allow null values
  * Small fixes to the script restore_hazards.py
  * Update test fixtures used for risk scenario calculations
  * Trivial: Some small tweaks/cleanups
  * File parsing fix
  * Risk BaseCalculator refactoring
  * Run calculations via REST API (initial sketch)
  * Better input loading (update to 'engine' API)
  * Update Risk Event Based QA test
  * Fixed a very subtle bug with the ordering of sites
  * Added index to hzrdi.hazard_site
  * Updated tests to the new interface
    of 'openquake.engine.db.models.SiteCollection'
  * Compute ground motion values from Stochastic Event Set
    in a risk calculation
  * "List calc results" views
  * Misc. engine fixes to stabilize the build
  * Record all OQ software versions in oq_job
  * Export to path or file (not just path)
  * Minor fix to risk QA test collection
  * Engine API improvements
  * Hazard map GeoJSON export
  * Refactoring: moved risk calculation logic to risklib
  * GeoJSON loss map support
  * GeoJSON export prep
  * Include API version in URLs
  * 'calc info' views
  * Rough sketch of the 'list calculations' views
  * Export loss_fraction quantile fix
  * Fix 'hazard_curve_multi' export
  * Fix Risk QA test collection (nosetests)
  * Remove site_collection column from the database
  * Pack and risk demos LP: #1197737
  * Added more monitoring to the hazard calculators

 -- Matteo Nastasi (GEM Foundation) <nastasi@openquake.org>  Wed, 10 Dec 2014 11:17:03 +0100

python-oq-engine (1.0.0-1) precise; urgency=low

  * 'occupants' is now a float
  * Hazard curve import tool: updated NRML hazard curve parser
  * Made sure that the task_ids are stored in the performance table soon enough
    (LP: #1180271)
  * Added fixtures for risk tests
  * Some support to compute avg and std for the GMFs (LP: #1192413)
  * Renamed the GMF tables (LP: #1192512)
  * Kill running celery tasks on job failure (LP: #1180271)
  * Removed 'patches' folder
  * Event loss csv: fix delimiting character (LP: #1192179)
  * Fixed restore_hazards_test.py (LP: #1189772)
  * Fix restore hazards (LP: #1189772)
  * Fix risk/classical/case_3 (LP: #1190569)
  * Fix get_asset_chunk unit test
  * Added dumping of ses_collection/ses/ses_rupture (LP: #1189750)
  * Fixed the issue with sequences in restore_hazards.py (LP: #1189772)
  * Risk Probabilistic Event Based Calculator - QA Test
  * Fix the GMF export and tables (LP: #1169078,#1187413)
  * Some work to fix qa_tests/risk/event_based_bcr (LP: #1188497)
  * Run risk demos to test the package (LP: #1188117)
  * Update risk demos
  * renamed units -> number_of_units. Support for asset_category == "population"
    (LP: #1188104)
  * Fixed the z1pt0<->z2pt5 inversion problem (LP: #1186490)
  * Removed the special case for gmf_scenario
  * Exposure DB schema update (LP: #1185488)
  * Fix the site_data table to store one site per row; change gmf_agg to point
    to site_data (LP: #1184603)
  * Fix export of Benefit Cost Ratio calculator outputs. (LP: #1181182)
  * Inserted the GMFs with the CacheInserter instead of the BulkInserter
    (LP: #1184624)
  * Added better instrumentation to the hazard getters
  * Make the engine smart enough to infer the right block size (LP: #1183329)
  * New risk demos (LP: #1180698,#1181182)
  * Time event validation fix (LP: #1181235)
  * Unicode list cast fix
  * Implement distribution by SES in the event based hazard calculator
    (LP: #1040141)
  * Remove gmf scenario (LP: #1170628)
  * Purge gmf table (LP: #1170632)
  * Parallelize the queries of kind "insert into gmf agg" by using the standard
    mechanism (LP: #1178054)
  * Skipped hazard/event_based/case_4/test.py (LP: #1181908)
  * Remove the dependency from the gmf/gmf_set tables in the XML export
    procedure (LP: #1169078)
  * Saved memory in the hazard getters by returning only the distinct GMFs
    (LP: #1175941)
  * Fixed the case of no gmfcollections and cleaned up the post processing
    mechanism (LP: #1176887)
  * Filter the ruptures according to the maximum_distance criterium
    (LP: #1178571)
  * New hazard demos (LP: #1168756)
  * Parallelize insert into gmf_agg table (LP: #1178054)
  * Removed some verbose logs in debug mode (LP: #1170938)
  * lxc sandbox - improved CI with sandboxed source tests (LP: #1177319)
  * Report "calculation", not the job (LP: #1178583)
  * Fix performance_monitor_test.py on Mac OS X (LP: #1177403)
  * Remove config.gem files from demos
  * Vulnerability functions for contents, occupants and non-structural damage
    (LP: #1174231)
  * Improved the memory profiling (LP: #1175941)
  * Cleanup of the hazard getters and small improvements to help the performance
    analysis of risk calculators (LP: #1175941)
  * Add a facility to import hazard_curves from XML files (LP: #1175452)
  * Refactoring of risk calculators (LP: #1175702)
  * Added references to RiskCalculation model
  * --config-file option (LP: #1174316)
  * Update calls to risklib to the latest interface (LP: #1174301)
  * Event-Based Hazard: Better hazard curve / GMF validation (LP: #1167302)
  * Improved hazard doc
  * CONTRIBUTORS.txt
  * DB cleanup
  * --optimize-source-model pre-processing option (LP: #1096867)
  * Relax validation rules on interest rate for benefit-cost ratio analysis
    (LP: #1172324)
  * Support non-unique taxonomy -> IMT association across different
    vulnerability files (LP: #1171782)
  * Point source block size (LP: #1096867)
  * Use "hazard curve multi imt" also when all the realizations are considered
    (LP: #1171389)
  * Fix aggregate loss curve computation (LP: #1171361)
  * Add instrumentation via the EnginePerformanceMonitor to all the calculators
    (LP: #1171060)
  * Replaced run_job_sp with run_hazard_job (LP: #1153512)
  * Cleanup input reuse
  * Simplify hazard getter query
  * Add a forgotten constrain ON DELETE CASCADE on the table gmf_agg
    (LP: #1170637)
  * Mean loss curve computation updated (LP: #1168454,#1169886,#1170630)
  * Changed the generation of hazard_curves to use the gmf_agg table
    (LP: #1169703)
  * Add geospatial index on gmf_agg
  * Fix hazard map and UHS export filenames (include PoE) (LP: #1169988)
  * Lower the parameter ses_per_logic_tree_path in the event_based QA tests to
    make them much faster (LP: #1169883)
  * Fix Event based mean loss curve computation (LP: #1168454)
  * An attempt to solve the memory occupation issue for the event_based risk
    calculator (LP: #1169577)
  * Update event based mean/quantile loss curve computation (LP: #1168454)
  * Fix disagg export file name (LP: #1163276)
  * Include 'investigation_time' in exported UHS XML (LP: #1169106)
  * Raise warnings when invalid/unknown/unnecessary params are specified
    (LP: #1164324)
  * Fix characteristic fault rupture serialization (LP: #1169069)
  * Fixed a bug in event_based/core_test.py due to the version of mock used
    (LP: #1167310)
  * Make sure the generated XML are valid according to NRML (LP: #1169106)
  * Fix the tests of the event_based depending on random number details
    (LP: #1167310)
  * Scenario risk is using "default" connection on a cluster (LP: #1167969)
  * Add a mechanism to populate the db from CSV files, without the need to run
    a fake calculation (LP: #1167310,#1167693)
  * Source model NRML to hazardlib conversion now throws useful error messages
    (LP: #1154512)
  * Organization of hazard exports (LP: #1163276)
  * Some trivial optimizations in Risk Event Based calculator
  * Do not use 'default' user on raw cursors. (LP: #1167776)
  * Removed a bunch of old test fixtures
  * release updated
  * hazard curves in multiple imts (LP: #1160427)
  * Critical fix to disaggregation interpolation (LP: #1167245)
  * Fix setup.py version number
  * Fix char source logic tree validation (LP: #1166756)
  * Update version to 1.0
  * Reflect latest interface changes in risklib (LP: #1166252)
  * Event base performance (LP: #1168233)
  * Fix a "reproducibility" issue when getting hazard sites from exposure
    (LP: #1163818)
  * Disaggregation in event based risk calculator (LP: #1160993)
  * Read 'sites' from 'sites_csv' (LP: #1097618)
  * add debconf tool to manage postgresql.conf file modification
  * Issue 1160993 (LP: #1160993,#1160845)
  * Importing GMF from XML: step 2 (LP: #1160398)
  * Disaggregation of losses by taxonomy (LP: #1160845)
  * Vulnerability model validation (LP: #1157072)
  * Big docs cleanup
  * Mean and quantile Loss map support (LP: #1159865)
  * Event-Based Hazard: Save multi-surface ruptures (LP: #1144225)
  * Fix loss curve export (LP: #1157072)
  * Fix an incorrect parameter in event-based hazard QA tests, cases 2 and 4
  * end-to-end qa tests for Scenario Risk and Scenario Damage
  * Trivial fix for setup.py
  * New E2E regression tests
  * Updated QA tests due to change in risklib
  * Engine cleanup
  * Characteristic source logic tree support (LP: #1144225)
  * Added a script to dump the hazard outputs needed for the risk (LP: #1156998)
  * Remove complete logic tree flags when redundant (LP: #1155904)
  * Do not read risk inputs from fylesystem but from ModelContent
  * Remove --force-inputs feature (LP: #1154552)
  * UHS Export (LP: #1082312)
  * UHS post-processing (LP: #1082312)
  * Fragility model using structure dependent IMT (LP: #1154549)
  * Correct bin/openquake help string for --log-level
  * Hazard post-processing code cleanup (LP: #1082312)
  * Allow Event-Based hazard post-processing to run without celery
  * More event-based hazard QA tests (LP: #1088864)
  * Real errors are masked in the qa_test since the real computation runs in a
    subprocess (LP: #1153512)
  * Minor simplification of the hazard_getter query
  * Correlation model qa tests (LP: #1097646)
  * Vulnerability model using structure dependent intensity measure types
    (LP: #1149270)
  * Fix a broken scenario hazard export test
  * Support for Characteristic Fault Sources (LP: #1144225)
  * Added a missing KILOMETERS_TO_METERS conversion in the hazard_getters
  * Average Losses (LP: #1152237)
  * Improved the error message for unavailable gsims
  * Companion changes to https://github.com/gem/oq-risklib/pull/38
  * Fix 1144741 (LP: #1144741)
  * Fix 1144388 (LP: #1144388)
  * Fixed ordering bug in the XML export of gmf_scenario (LP: #1152172)
  * Don't save hazard curves to the DB which are all zeros (LP: #1096926)
  * Add hazard nose attribute to the hazard QA test
  * Avoid fully qualified name in the XML <uncertaintyModel> tag (LP: #1116398)
  * Fix Scenario Risk calculator
  * New CLI functionality: delete old calculations (LP: #1117052)
  * DB security cleanup (LP: #1117052)
  * Event-Based Hazard Spatial Correlation QA tests (LP: #1099467)
  * Correct OQ engine version in db script
  * Preloaded exposure (LP: #1132902)
  * 1132708 and 1132731 (LP: #1132731)
  * Stabilize classical hazard QA test case 11
  * DB schema bootstrap script now runs silently by default
  * Fix aggregate loss export test
  * Fix a broken disagg/core test
  * Easy hazard getters optimization (LP: #1132708)
  * Fix progress risk
  * Event loss tables (LP: #1132699)
  * Fix the memory occupation issue for the scenario_risk calculator
    (LP: #1132018,#1132017)
  * Performance monitor to measure times and memory occupation of bottleneck
    code (LP: #1132017)
  * Scenario insured losses
  * Version fix (already present fix in master, add a test to verify it)
  * Classical Hazard QA test, SA IMT case (LP: #1073591)
  * Optimize hazard curve insertion (LP: #1100332)
  * updates due to the latest risklib api changes
  * Fixed the bug introduced by change the location field from Geometry to
    Geography
  * "openquake --version broked" fix
  * Fixed bug in the distribution of the realizations logic
  * Simplified the hazard getters so that they are pickleable without effort
  * Update to disaggregation equation (LP: #1116262)
  * Scenario Aggregated Loss
  * Risk maximum distance (LP: #1095582)
  * Add timestamps to calculation summary output (LP: #1129271)
  * More efficient hazard curve update transactions. (LP: #1121825)
  * Scenario risk tests
  * Added parameter taxonomies_from_fragility_model (LP: #1122817)
  * Add a check for missing taxonomies in the scenario_damage calculator
    (LP: #1122817)
  * Add '_update_progress' for clearer profiling (LP: #1121825)
  * Removed many global dictionaries and adopted a convention-over-configuration
    approach
  * Generation of ground motion fields only within a certain distance from the
    rupture (LP: #1121940)
  * Link between Rupture / Stochastic Event Set and Ground motion field outputs
    (LP: #1119553)
  * Fixed the qa_test for scenario_damage
  * Fix HazardCalculation.get_imts()
  * Donot save absolute losses (LP: #1096881)
  * Scenario hazard: fix a reference to the site collection
  * Fixes scenario hazard correlation
  * Scenario risk
  * Changed DmgState to have a foreign key to OqJob, not to Output; also removed
    the CollapseMap special treatment (LP: #1100371)
  * Drop upload table
  * Remove several global dictionaries from the engine
  * Mean and quantile Loss curve computation (LP: #1101270)
  * Cache the SiteCollection to avoid redundant recreation (LP: #1096915)
  * Scenario hazard correlation model (LP: #1097646)

 -- Matteo Nastasi (GEM Foundation) <nastasi@openquake.org>  Mon, 24 Jun 2013 17:39:07 +0200

python-oq-engine (0.9.1-1) precise; urgency=low

  * upstream release

 -- Matteo Nastasi (GEM Foundation) <nastasi@openquake.org>  Mon, 11 Feb 2013 11:00:54 +0100

python-oq-engine (0.8.3-3) precise; urgency=low

  * Add missing monitor.py source

 -- Muharem Hrnjadovic <mh@foldr3.com>  Tue, 23 Oct 2012 10:16:18 +0200

python-oq-engine (0.8.3-2) precise; urgency=low

  * Use arch-independent JAVA_HOME env. variable values (LP: #1069804)

 -- Muharem Hrnjadovic <mh@foldr3.com>  Mon, 22 Oct 2012 15:30:39 +0200

python-oq-engine (0.8.3-1) precise; urgency=low

  * upstream release

 -- Muharem Hrnjadovic <mh@foldr3.com>  Fri, 19 Oct 2012 19:53:00 +0200

python-oq-engine (0.8.2-5) precise; urgency=low

  * Make sure the vs30_type param is capitalized (LP: #1050792)

 -- Muharem Hrnjadovic <mh@foldr3.com>  Fri, 21 Sep 2012 12:01:34 +0200

python-oq-engine (0.8.2-4) precise; urgency=low

  * fix JAVA_HOME value so it works in ubuntu 12.04 LTS (LP: #1051941)

 -- Muharem Hrnjadovic <mh@foldr3.com>  Mon, 17 Sep 2012 14:52:12 +0200

python-oq-engine (0.8.2-3) precise; urgency=low

  * Insured loss probabilistic event based calculator (LP: #1045318)

 -- Muharem Hrnjadovic <mh@foldr3.com>  Wed, 05 Sep 2012 09:22:36 +0200

python-oq-engine (0.8.2-2) precise; urgency=low

  * remove namespace/module ambiguity

 -- Muharem Hrnjadovic <mh@foldr3.com>  Tue, 04 Sep 2012 17:08:17 +0200

python-oq-engine (0.8.2-1) precise; urgency=low

  * Upstream release (LP: #1045214)

 -- Muharem Hrnjadovic <mh@foldr3.com>  Tue, 04 Sep 2012 08:52:53 +0200

python-oq-engine (0.8.1-5) precise; urgency=low

  * rm threaded serialization patch (since it increases overall run time)

 -- Muharem Hrnjadovic <mh@foldr3.com>  Wed, 25 Jul 2012 17:01:32 +0200

python-oq-engine (0.8.1-4) precise; urgency=low

  * Try threaded serialization in order to fix performance regression
    (LP: #1027874)

 -- Muharem Hrnjadovic <mh@foldr3.com>  Mon, 23 Jul 2012 13:21:32 +0200

python-oq-engine (0.8.1-3) precise; urgency=low

  * Fix import exception when DJANGO_SETTINGS_MODULE is not set (LP: #1027776)

 -- Muharem Hrnjadovic <mh@foldr3.com>  Mon, 23 Jul 2012 09:08:01 +0200

python-oq-engine (0.8.1-2) precise; urgency=low

  * Fix for region discretization bug (LP: #1027041)

 -- Muharem Hrnjadovic <mh@foldr3.com>  Sun, 22 Jul 2012 10:12:25 +0200

python-oq-engine (0.8.1-1) precise; urgency=low

  * new upstream release (LP: #1027030)

 -- Muharem Hrnjadovic <mh@foldr3.com>  Fri, 20 Jul 2012 15:06:18 +0200

python-oq-engine (0.7.0-4) precise; urgency=low

  * fix typo in oq_restart script (LP: #994565)

 -- Muharem Hrnjadovic <mh@foldr3.com>  Fri, 04 May 2012 15:01:54 +0200

python-oq-engine (0.7.0-3) precise; urgency=low

  * Correct the version displayed by OpenQuake (on demand).

 -- Muharem Hrnjadovic <mh@foldr3.com>  Fri, 04 May 2012 08:20:18 +0200

python-oq-engine (0.7.0-2) oneiric; urgency=low

  * Fix bug in the classical PSHA calculator (LP: #984055)

 -- Muharem Hrnjadovic <mh@foldr3.com>  Wed, 02 May 2012 22:00:59 +0200

python-oq-engine (0.7.0-1) oneiric; urgency=low

  * Upstream release, rev. 0.7.0

 -- Muharem Hrnjadovic <mh@foldr3.com>  Wed, 02 May 2012 21:34:03 +0200

python-oq-engine (0.6.1-9) oneiric; urgency=low

  * Fix db router config for the oqmif schema (LP: #993256)

 -- Muharem Hrnjadovic <mh@foldr3.com>  Wed, 02 May 2012 15:23:40 +0200

python-oq-engine (0.6.1-8) oneiric; urgency=low

  * Re-apply fix for ERROR: role "oq_ged4gem" does not exist (LP: #968056)

 -- Muharem Hrnjadovic <mh@foldr3.com>  Wed, 02 May 2012 10:23:40 +0200

python-oq-engine (0.6.1-7) oneiric; urgency=low

  * delete obsolete .pyc files in /usr/openquake (LP: #984912)

 -- Muharem Hrnjadovic <mh@foldr3.com>  Thu, 19 Apr 2012 10:28:45 +0200

python-oq-engine (0.6.1-6) oneiric; urgency=low

  * Remove spurious 'oqmif' db user from settings.py (LP: #980769)

 -- Muharem Hrnjadovic <mh@foldr3.com>  Fri, 13 Apr 2012 14:35:54 +0200

python-oq-engine (0.6.1-5) oneiric; urgency=low

  * Pass the postgres port to the 'createlang' command as well.

 -- Muharem Hrnjadovic <mh@foldr3.com>  Fri, 13 Apr 2012 10:37:26 +0200

python-oq-engine (0.6.1-4) oneiric; urgency=low

  * Fix psql invocation.

 -- Muharem Hrnjadovic <mh@foldr3.com>  Fri, 13 Apr 2012 06:01:12 +0200

python-oq-engine (0.6.1-3) oneiric; urgency=low

  * Support machines with multiple postgres versions (LP: #979881)

 -- Muharem Hrnjadovic <mh@foldr3.com>  Fri, 13 Apr 2012 05:49:41 +0200

python-oq-engine (0.6.1-2) oneiric; urgency=low

  * Fix oq_restart_workers script so it uses the correct db table (oq_job)

 -- Muharem Hrnjadovic <mh@foldr3.com>  Wed, 04 Apr 2012 11:29:36 +0200

python-oq-engine (0.6.1-1) oneiric; urgency=low

  * OpenQuake 0.6.1 upstream release (LP: #971541)

 -- Muharem Hrnjadovic <mh@foldr3.com>  Tue, 03 Apr 2012 08:52:39 +0200

python-oq-engine (0.6.0-15) oneiric; urgency=low

  * Support machines with multiple postgres versions (LP: #979881)

 -- Muharem Hrnjadovic <mh@foldr3.com>  Thu, 12 Apr 2012 18:56:58 +0200

python-oq-engine (0.6.0-14) oneiric; urgency=low

  * Improved version string, post-installation actions

 -- Muharem Hrnjadovic <mh@foldr3.com>  Fri, 30 Mar 2012 17:21:40 +0200

python-oq-engine (0.6.0-13) oneiric; urgency=low

  * proper fix for GMF serialization problem (LP: #969014)

 -- Muharem Hrnjadovic <mh@foldr3.com>  Fri, 30 Mar 2012 15:14:41 +0200

python-oq-engine (0.6.0-12) oneiric; urgency=low

  * Fix GMF serialization in the hazard event based calculator (LP: #969014)

 -- Muharem Hrnjadovic <mh@foldr3.com>  Fri, 30 Mar 2012 12:15:44 +0200

python-oq-engine (0.6.0-11) oneiric; urgency=low

  * Fix ERROR: role "oq_ged4gem" does not exist (LP: #968056)

 -- Muharem Hrnjadovic <mh@foldr3.com>  Thu, 29 Mar 2012 10:44:23 +0200

python-oq-engine (0.6.0-10) oneiric; urgency=low

  * Fix BaseHazardCalculator, so self.calc gets initialized.

 -- Muharem Hrnjadovic <mh@foldr3.com>  Fri, 23 Mar 2012 07:20:47 +0100

python-oq-engine (0.6.0-9) oneiric; urgency=low

  * Turn off accidental worker-side logic tree processing (LP: #962788)

 -- Muharem Hrnjadovic <mh@foldr3.com>  Fri, 23 Mar 2012 06:27:36 +0100

python-oq-engine (0.6.0-8) oneiric; urgency=low

  * Package tested and ready for deployment.

 -- Muharem Hrnjadovic <mh@foldr3.com>  Tue, 20 Mar 2012 15:54:31 +0100

python-oq-engine (0.6.0-7) oneiric; urgency=low

  * All demos pass, rebuild this package

 -- Muharem Hrnjadovic <mh@foldr3.com>  Wed, 07 Mar 2012 18:12:26 +0100

python-oq-engine (0.6.0-6) oneiric; urgency=low

  * Another db user fix

 -- Muharem Hrnjadovic <mh@foldr3.com>  Wed, 07 Mar 2012 17:18:31 +0100

python-oq-engine (0.6.0-5) oneiric; urgency=low

  * Fix database users

 -- Muharem Hrnjadovic <mh@foldr3.com>  Wed, 07 Mar 2012 16:39:49 +0100

python-oq-engine (0.6.0-4) oneiric; urgency=low

  * Fix distro series

 -- Muharem Hrnjadovic <mh@foldr3.com>  Wed, 07 Mar 2012 09:25:57 +0100

python-oq-engine (0.6.0-3) precise; urgency=low

  * Added license file

 -- Muharem Hrnjadovic <mh@foldr3.com>  Wed, 07 Mar 2012 08:35:12 +0100

python-oq-engine (0.6.0-2) oneiric; urgency=low

  * added sample celeryconfig.py file

 -- Muharem Hrnjadovic <mh@foldr3.com>  Mon, 05 Mar 2012 20:07:23 +0100

python-oq-engine (0.6.0-1) oneiric; urgency=low

  * OpenQuake rev. 0.6.0 upstream release (LP: #946879)
  * add postgresql-plpython-9.1 dependency (LP: #929429)

 -- Muharem Hrnjadovic <mh@foldr3.com>  Mon, 05 Mar 2012 11:05:22 +0100

python-oq-engine (0.5.1-2) oneiric; urgency=low

  * add postrm script (LP: #906613)

 -- Muharem Hrnjadovic <mh@foldr3.com>  Thu, 02 Feb 2012 13:00:06 +0100

python-oq-engine (0.5.1-1) oneiric; urgency=low

  * 0.5.1 upstream release (LP: #925339)

 -- Muharem Hrnjadovic <mh@foldr3.com>  Thu, 02 Feb 2012 10:11:58 +0100

python-oq-engine (0.5.0-9) oneiric; urgency=low

  * Fix error resulting from backporting code.

 -- Muharem Hrnjadovic <mh@foldr3.com>  Wed, 25 Jan 2012 16:27:49 +0100

python-oq-engine (0.5.0-8) oneiric; urgency=low

  * Fix hazard map serialization failure (LP: #921604)

 -- Muharem Hrnjadovic <mh@foldr3.com>  Wed, 25 Jan 2012 16:06:54 +0100

python-oq-engine (0.5.0-7) oneiric; urgency=low

  * Remove one last 'sudo' from db setup script

 -- Muharem Hrnjadovic <mh@foldr3.com>  Wed, 25 Jan 2012 12:17:35 +0100

python-oq-engine (0.5.0-6) oneiric; urgency=low

  * NRML files are written only once (LP: #914614)
  * optimize parallel results collection (LP: #914613)
  * fix "current realization" progress counter value (LP: #914477)

 -- Muharem Hrnjadovic <mh@foldr3.com>  Thu, 19 Jan 2012 15:16:51 +0100

python-oq-engine (0.5.0-5) oneiric; urgency=low

  * Revert to the usual database user names.

 -- Muharem Hrnjadovic <mh@foldr3.com>  Tue, 10 Jan 2012 10:49:49 +0100

python-oq-engine (0.5.0-4) oneiric; urgency=low

  * Remove "sudo" from db setup script (LP: #914139)

 -- Muharem Hrnjadovic <mh@foldr3.com>  Tue, 10 Jan 2012 08:18:14 +0100

python-oq-engine (0.5.0-3) oneiric; urgency=low

  * Fix demo files.

 -- Muharem Hrnjadovic <mh@foldr3.com>  Mon, 09 Jan 2012 21:10:08 +0100

python-oq-engine (0.5.0-2) oneiric; urgency=low

  * Calculation and serialization are to be carried out in parallel
    (LP: #910985)

 -- Muharem Hrnjadovic <mh@foldr3.com>  Mon, 09 Jan 2012 15:53:05 +0100

python-oq-engine (0.5.0-1) oneiric; urgency=low

  * Prepare rel. 0.5.0 of python-oq-engine (LP: #913540)
  * set JAVA_HOME for celeryd (LP: #911697)

 -- Muharem Hrnjadovic <mh@foldr3.com>  Mon, 09 Jan 2012 07:15:31 +0100

python-oq-engine (0.4.6-11) oneiric; urgency=low

  * Facilitate java-side kvs connection caching
    (LP: #894261, #907760, #907993).

 -- Muharem Hrnjadovic <mh@foldr3.com>  Mon, 02 Jan 2012 13:42:42 +0100

python-oq-engine (0.4.6-10) oneiric; urgency=low

  * Only use one amqp log handler per celery worker (LP: #907360).

 -- Muharem Hrnjadovic <mh@foldr3.com>  Mon, 02 Jan 2012 13:10:50 +0100

python-oq-engine (0.4.6-9) oneiric; urgency=low

  * add a debian/preinst script that makes sure we have no garbage
    from previous package installation lying around (LP: #906613).

 -- Muharem Hrnjadovic <mh@foldr3.com>  Tue, 20 Dec 2011 10:43:12 +0100

python-oq-engine (0.4.6-8) oneiric; urgency=low

  * Repackage 0.4.6-6 (no asynchronous classical PSHA code)
    for oneiric (also fix the postgres-9.1 issues).

 -- Muharem Hrnjadovic <mh@foldr3.com>  Fri, 16 Dec 2011 11:34:47 +0100

python-oq-engine (0.4.6-6) oneiric; urgency=low

  * Make sure /var/lib/openquake/disagg-results exists and has an
    appropriate owner and permissions (LP: #904659)

 -- Muharem Hrnjadovic <mh@foldr3.com>  Thu, 15 Dec 2011 12:26:28 +0100

python-oq-engine (0.4.6-5) natty; urgency=low

  * Make sure the demos that were broken in 0.4.6 are not installed
    (LP: #901112)

 -- Muharem Hrnjadovic <mh@foldr3.com>  Fri, 09 Dec 2011 16:40:50 +0100

python-oq-engine (0.4.6-4) natty; urgency=low

  * Tolerate the failure of chown and/or chmod on /var/lib/openquake
    (LP: #902083)

 -- Muharem Hrnjadovic <mh@foldr3.com>  Fri, 09 Dec 2011 10:38:46 +0100

python-oq-engine (0.4.6-3) natty; urgency=low

  * Remove UHS changes in order to fix python-java-bridge failures
    (LP: #900617)

 -- Muharem Hrnjadovic <mh@foldr3.com>  Fri, 09 Dec 2011 07:51:19 +0100

python-oq-engine (0.4.6-2) oneiric; urgency=low

  * Add missing dependency, python-h5py (LP: #900300)

 -- Muharem Hrnjadovic <mh@foldr3.com>  Mon, 05 Dec 2011 15:09:37 +0100

python-oq-engine (0.4.6-1) oneiric; urgency=low

  * Upstream release (LP: #898634)
  * Make postgres dependencies less version dependent (LP: #898622)

 -- Muharem Hrnjadovic <mh@foldr3.com>  Mon, 05 Dec 2011 10:51:46 +0100

python-oq-engine (0.4.4-19) oneiric; urgency=low

  * Functions called from celery tasks should not make use of logic trees
    (LP: #880743)

 -- Muharem Hrnjadovic <mh@foldr3.com>  Mon, 24 Oct 2011 14:37:41 +0200

python-oq-engine (0.4.4-18) oneiric; urgency=low

  * Add python-setuptools as a python-oq-engine dependency (LP: #877915)

 -- Muharem Hrnjadovic <mh@foldr3.com>  Sun, 23 Oct 2011 18:29:41 +0200

python-oq-engine (0.4.4-17) oneiric; urgency=low

  * Refresh the demos and make sure the newest ones are always installed
    under /usr/openquake/demos

 -- Muharem Hrnjadovic <mh@foldr3.com>  Sun, 23 Oct 2011 18:12:59 +0200

python-oq-engine (0.4.4-16) oneiric; urgency=low

  * Remove superfluous OPENQUAKE_ROOT import.

 -- Muharem Hrnjadovic <mh@foldr3.com>  Sun, 23 Oct 2011 16:42:17 +0200

python-oq-engine (0.4.4-15) oneiric; urgency=low

  * Added the python code needed for the new logic tree implementation
    (LP: #879451)

 -- Muharem Hrnjadovic <mh@foldr3.com>  Sun, 23 Oct 2011 12:27:15 +0200

python-oq-engine (0.4.4-14) oneiric; urgency=low

  * leave exceptions raised by celery tasks alone (LP: #878736)

 -- Muharem Hrnjadovic <mh@foldr3.com>  Thu, 20 Oct 2011 12:30:50 +0200

python-oq-engine (0.4.4-13) oneiric; urgency=low

  * Avoid failures while reraising exceptions (LP: #877992)

 -- Muharem Hrnjadovic <mh@foldr3.com>  Wed, 19 Oct 2011 15:03:58 +0200

python-oq-engine (0.4.4-12) natty; urgency=low

  * Impose upper limit on JVM memory usage (LP: #821002)

 -- Muharem Hrnjadovic <mh@foldr3.com>  Mon, 17 Oct 2011 17:35:40 +0200

python-oq-engine (0.4.4-11) oneiric; urgency=low

  * add python-oq-engine_0.4.4.orig.tar.gz to upload

 -- Muharem Hrnjadovic <mh@foldr3.com>  Fri, 14 Oct 2011 11:57:11 +0200

python-oq-engine (0.4.4-10) oneiric; urgency=low

  * Ubuntu 11.10 upload.

 -- Muharem Hrnjadovic <mh@foldr3.com>  Fri, 14 Oct 2011 11:37:17 +0200

python-oq-engine (0.4.4-9) natty; urgency=low

  * 'new_in_this_release' files apply to latest upgrade (LP: #873205)

 -- Muharem Hrnjadovic <mh@foldr3.com>  Thu, 13 Oct 2011 10:36:04 +0200

python-oq-engine (0.4.4-8) natty; urgency=low

  * Make sure all demo files are unzipped (LP: #872816)

 -- Muharem Hrnjadovic <mh@foldr3.com>  Thu, 13 Oct 2011 10:17:08 +0200

python-oq-engine (0.4.4-7) natty; urgency=low

  * More robust detection of the 'openquake' system group (LP #872814)

 -- Muharem Hrnjadovic <mh@foldr3.com>  Wed, 12 Oct 2011 14:37:40 +0200

python-oq-engine (0.4.4-6) natty; urgency=low

  * make the demo files writable by owner *and* group.

 -- Muharem Hrnjadovic <mh@foldr3.com>  Tue, 11 Oct 2011 16:09:51 +0200

python-oq-engine (0.4.4-5) natty; urgency=low

  * Remove unneeded database users (LP #872277)
  * fix smoketests (add DEPTHTO1PT0KMPERSEC, VS30_TYPE parameter defaults)

 -- Muharem Hrnjadovic <mh@foldr3.com>  Tue, 11 Oct 2011 15:48:20 +0200

python-oq-engine (0.4.4-4) natty; urgency=low

  * turn off -x flag in debian/postinst
  * unzip the example files in /usr/openquake/demos

 -- Muharem Hrnjadovic <mh@foldr3.com>  Tue, 11 Oct 2011 14:55:30 +0200

python-oq-engine (0.4.4-3) natty; urgency=low

  * fix lintian warning

 -- Muharem Hrnjadovic <mh@foldr3.com>  Tue, 11 Oct 2011 14:26:25 +0200

python-oq-engine (0.4.4-2) natty; urgency=low

  * Use dh_installexamples to include the smoketests in the package.

 -- Muharem Hrnjadovic <mh@foldr3.com>  Tue, 11 Oct 2011 12:23:06 +0200

python-oq-engine (0.4.4-1) natty; urgency=low

  * fix permissions for config files in /etc/openquake (LP #850766)
  * be more intelligent about pg_hba.conf files (LP #848579)
  * add smoke tests to the package (LP #810982)

 -- Muharem Hrnjadovic <mh@foldr3.com>  Tue, 11 Oct 2011 11:47:30 +0200

python-oq-engine (0.4.3-21) natty; urgency=low

  * Remove unneeded dependency on fabric (LP: #852004)

 -- Muharem Hrnjadovic <mh@foldr3.com>  Fri, 16 Sep 2011 20:47:49 +0000

python-oq-engine (0.4.3-20) natty; urgency=low

  * Shut down celery prior to restarting postgres and setting up the database
    (LP: #846388)

 -- Muharem Hrnjadovic <mh@foldr3.com>  Sat, 10 Sep 2011 19:47:56 +0200

python-oq-engine (0.4.3-19) natty; urgency=low

  * Close all db connections in order to prevent package upgrade failures
   (LP: 846279)

 -- Muharem Hrnjadovic <mh@foldr3.com>  Sat, 10 Sep 2011 09:37:34 +0200

python-oq-engine (0.4.3-18) natty; urgency=low

  * declare the "include_defaults" flag in the openquake script (LP: #845994)

 -- Muharem Hrnjadovic <mh@foldr3.com>  Fri, 09 Sep 2011 22:38:40 +0200

python-oq-engine (0.4.3-17) natty; urgency=low

  * package the correct software revision (LP: #845583)

 -- Muharem Hrnjadovic <mh@foldr3.com>  Fri, 09 Sep 2011 15:00:05 +0200

python-oq-engine (0.4.3-16) natty; urgency=low

  * Add all required db users to pg_hba.conf (LP: #845461)

 -- Muharem Hrnjadovic <mh@foldr3.com>  Fri, 09 Sep 2011 11:25:41 +0200

python-oq-engine (0.4.3-15) natty; urgency=low

  * Remove obsolete dependency on python-geoalchemy (LP: #845439)

 -- Muharem Hrnjadovic <mh@foldr3.com>  Fri, 09 Sep 2011 10:25:25 +0200

python-oq-engine (0.4.3-14) natty; urgency=low

  * turn off 'set -x' in debian/postinst

 -- Muharem Hrnjadovic <mh@foldr3.com>  Fri, 09 Sep 2011 07:18:34 +0200

python-oq-engine (0.4.3-13) natty; urgency=low

  * Better detection of postgresql-8.4

 -- Muharem Hrnjadovic <mh@foldr3.com>  Fri, 09 Sep 2011 07:16:11 +0200

python-oq-engine (0.4.3-12) natty; urgency=low

  * detect the absence of the rabbitmq and postgres services and refrain
    from the corresponding initialization actions  (LP: #845344)

 -- Muharem Hrnjadovic <mh@foldr3.com>  Fri, 09 Sep 2011 06:47:32 +0200

python-oq-engine (0.4.3-11) natty; urgency=low

  * Fix logging sink configuration file and location.

 -- Muharem Hrnjadovic <mh@foldr3.com>  Wed, 07 Sep 2011 14:31:51 +0200

python-oq-engine (0.4.3-10) natty; urgency=low

  * Fix database user/permissions for admin schema.

 -- Muharem Hrnjadovic <mh@foldr3.com>  Wed, 07 Sep 2011 14:07:30 +0200

python-oq-engine (0.4.3-9) natty; urgency=low

  * turn off 'set -x' in debian/postinst

 -- Muharem Hrnjadovic <mh@foldr3.com>  Tue, 06 Sep 2011 17:44:37 +0200

python-oq-engine (0.4.3-8) natty; urgency=low

  * Fixed database (user) setup and general breakage (LP: #842472)

 -- Muharem Hrnjadovic <mh@foldr3.com>  Tue, 06 Sep 2011 17:42:51 +0200

python-oq-engine (0.4.3-7) natty; urgency=low

  * Fix database (user) setup (LP: #842472)
  * Copy configuration file to /etc/openquake (LP: #842468)

 -- Muharem Hrnjadovic <mh@foldr3.com>  Tue, 06 Sep 2011 15:34:17 +0200

python-oq-engine (0.4.3-6) natty; urgency=low

  * Delay the import of openquake.engine.job to allow the user to see the version
    and/or help without errors (LP: #842604)

 -- Muharem Hrnjadovic <mh@foldr3.com>  Tue, 06 Sep 2011 14:37:06 +0200

python-oq-engine (0.4.3-5) natty; urgency=low

  * Copy configuration file to /usr/openquake (LP: #842468)

 -- Muharem Hrnjadovic <mh@foldr3.com>  Tue, 06 Sep 2011 11:45:55 +0200

python-oq-engine (0.4.3-4) natty; urgency=low

  * Fix 'Architecture' field in debian/control.

 -- Muharem Hrnjadovic <mh@foldr3.com>  Mon, 05 Sep 2011 21:35:10 +0200

python-oq-engine (0.4.3-3) natty; urgency=low

  * Add Django as a dependency (LP: #830974)

 -- Muharem Hrnjadovic <mh@foldr3.com>  Mon, 05 Sep 2011 21:33:01 +0200

python-oq-engine (0.4.3-2) natty; urgency=low

  * Make db error detection smarter (LP: #819710)

 -- Muharem Hrnjadovic <mh@foldr3.com>  Mon, 05 Sep 2011 21:30:16 +0200

python-oq-engine (0.4.3-1) natty; urgency=low

  * Upstream release (LP: #839424)

 -- Muharem Hrnjadovic <mh@foldr3.com>  Mon, 05 Sep 2011 18:13:42 +0200

python-oq-engine (0.4.1-12) natty; urgency=low

  * Better error detection for schema creation output (LP #819710)
  * Remove unneeded python-guppy dependency (LP #826487)

 -- Muharem Hrnjadovic <mh@foldr3.com>  Mon, 15 Aug 2011 03:16:43 +0200

python-oq-engine (0.4.1-11) natty; urgency=low

  * Add the cache garbage collector script (LP #817541)

 -- Muharem Hrnjadovic <mh@foldr3.com>  Thu, 28 Jul 2011 16:56:33 +0200

python-oq-engine (0.4.1-10) natty; urgency=low

  * The name of the default db should be 'openquake'

 -- Muharem Hrnjadovic <mh@foldr3.com>  Tue, 26 Jul 2011 15:47:18 +0200

python-oq-engine (0.4.1-9) natty; urgency=low

  * postgresql reload after pg_hba.conf modification was missing

 -- Muharem Hrnjadovic <mh@foldr3.com>  Tue, 26 Jul 2011 15:28:52 +0200

python-oq-engine (0.4.1-8) natty; urgency=low

  * log4j.properties needs to live in the openquake source code tree
    (LP #816397)

 -- Muharem Hrnjadovic <mh@foldr3.com>  Tue, 26 Jul 2011 14:52:20 +0200

python-oq-engine (0.4.1-7) natty; urgency=low

  * Fix obsolete celeryconfig.py file.

 -- Muharem Hrnjadovic <mh@foldr3.com>  Tue, 26 Jul 2011 14:24:25 +0200

python-oq-engine (0.4.1-6) natty; urgency=low

  * Move xml schemas to the openquake source code tree (LP #816375)

 -- Muharem Hrnjadovic <mh@foldr3.com>  Tue, 26 Jul 2011 13:52:56 +0200

python-oq-engine (0.4.1-5) natty; urgency=low

  * Fix mistake in postinst (db init output in now redirected correctly)

 -- Muharem Hrnjadovic <mh@foldr3.com>  Tue, 26 Jul 2011 12:16:20 +0200

python-oq-engine (0.4.1-4) natty; urgency=low

  * database initialisation is now checked for errors

 -- Muharem Hrnjadovic <mh@foldr3.com>  Tue, 26 Jul 2011 11:25:18 +0200

python-oq-engine (0.4.1-3) natty; urgency=low

  * when invoked from postinst the sudo commands in the create_oq_schema
    script break it (since the latter is run by the postgres user)

 -- Muharem Hrnjadovic <mh@foldr3.com>  Tue, 26 Jul 2011 07:58:31 +0200

python-oq-engine (0.4.1-2) natty; urgency=low

  * get_uiapi_writer_session() has defaults (LP #815912)
  * moved the db-rooted source code tree under openquake (LP #816232)

 -- Muharem Hrnjadovic <mh@foldr3.com>  Tue, 26 Jul 2011 06:35:03 +0200

python-oq-engine (0.4.1-1) natty; urgency=low

  * OpenQuake 0.4.1 release
  * add postgresql-8.4 as a recommended package (LP #810953)
  * configure the OpenQuake database if postgres is installed (LP #810955)
  * add dependencies (LP #813961)
  * add the sticky bit to /usr/openquake (LP #810985)

 -- Muharem Hrnjadovic <mh@foldr3.com>  Thu, 21 Jul 2011 11:48:36 +0200

python-oq-engine (0.3.9-6) natty; urgency=low

  * The rabbitmq-server and redis-server packages should be merely recommended
    since we may want to install the openquake package on worker machines but
    deploy the two daemons in question elsewhere.

 -- Muharem Hrnjadovic <mh@foldr3.com>  Tue, 14 Jun 2011 20:12:50 +0200

python-oq-engine (0.3.9-5) natty; urgency=low

  * The number of celery tasks is based on the number of CPUs/cores
    (when the HAZARD_TASKS parameter is not set).

 -- Muharem Hrnjadovic <mh@foldr3.com>  Thu, 09 Jun 2011 15:15:54 +0200

python-oq-engine (0.3.9-4) natty; urgency=low

  * Create /usr/openquake in postinst

 -- Muharem Hrnjadovic <mh@foldr3.com>  Tue, 07 Jun 2011 16:43:24 +0200

python-oq-engine (0.3.9-3) natty; urgency=low

  * Added java-oq dependency

 -- Muharem Hrnjadovic <mh@foldr3.com>  Tue, 07 Jun 2011 14:58:44 +0200

python-oq-engine (0.3.9-2) natty; urgency=low

  * Added the python-geoalchemy dependency.

 -- Muharem Hrnjadovic <mh@foldr3.com>  Tue, 07 Jun 2011 10:30:02 +0200

python-oq-engine (0.3.9-1) natty; urgency=low

  * Upstream OpenQuake python sources.

 -- Muharem Hrnjadovic <mh@foldr3.com>  Mon, 06 Jun 2011 11:42:24 +0200<|MERGE_RESOLUTION|>--- conflicted
+++ resolved
@@ -1,7 +1,5 @@
   [Michele Simionato]
-<<<<<<< HEAD
   * Extended `oq info` to work on source model logic tree files
-=======
   * Added a check against duplicated fields in the exposure CSV
   * Implemented event based with mutex sources (experimental)
   * Add an utility to read XML shakemap files in hazardlib
@@ -12,7 +10,6 @@
 
   [Michele Simionato]
   * Logged rupture floating factor and rupture spinning factor
->>>>>>> 86b4c179
   * Added an extract API for losses_by_asset
   * Added a check against GMF csv files with more than one realization
   * Fixed the algorithm setting the event year for event based with sampling
