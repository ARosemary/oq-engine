--- conflicted
+++ resolved
@@ -1,10 +1,7 @@
   [Michele Simionato]
-<<<<<<< HEAD
   * Unified the scenario calculator with the event based one, with
     minor differences in the numbers akin to a change of seed
-=======
   * Fixed a bug in event based when a rupture occurs more than 65535 times
->>>>>>> 5ea67480
   * Added a demo EventBasedDamage
   * Fixed bug in event_based_damage: the number of buildings in no damage
     state was incorrect
