  [Michele Simionato]
<<<<<<< HEAD
  * Ported the classical_risk calculator to oq-lite
=======
  * Added an `oq-lite pick_rlzs` command to plot the distance of the
    hazard curves from the mean, by using the RMSEP distance
>>>>>>> f2a980a6
  * Ported the scenario_risk calculator to oq-lite
  * Added a check to forbid exposures with an asset number=0
  * In the tests you can compare for equality files containing numbers, possibly
    ignoring the last digits
  * Increased the number of SES generated by the demo
    ProbabilisticEventBased from 10 to 200
  * For the event based calculator, print the site index where the discrepancy
    with the classical hazard curves is greater
  * Now the engine is able to gunzip transparently the logic tree files too
  * Added a convergency test for the hazard curves generated by the event
    based calculator when the number of samples is high
  * Added a script to reduce large source models and large exposure models
  * Fixed a bug in the NRML writer for nodes with value=0
  * Added a `plot` command to oq-lite

python-oq-risklib (0.6.0-1) precise; urgency=low

  [Matteo Nastasi]
  * Wrong oq-hazardlib version dependency fixed

 -- Matteo Nastasi (GEM Foundation) <nastasi@openquake.org>  Fri, 27 Feb 2015 11:54:22 +0100

python-oq-risklib (0.6.0-0) precise; urgency=low

  [Michele Simionato]
  * Changed the event based risk demo to use fully the specific assets feature
  * Implemented export of SESCollections
  * Classical tiling calculator in oq-lite
  * Raise an error if there are assets missing the number attribute
  * Added a prefilter flag
  * Moved the management of zipfiles into oq-lite
  * Export lon and lat in the hazard curves
  * Simplified the management of GMPE logic tree realizations
  * Towards supporting Ubuntu 14.04
  * Fixed error when minIML|maxIML are missing in the fragility model
  * Ported the generation of UHS curves into risklib
  * Better error message for duplicated IMLs
  * Implemented hazard map export in oq-lite
  * Create the export_dir if possible
  * Moved the demos inside oq-risklib
  * Now sites can be extracted from the site_model.xml file
  * Fixed the oversampling bug
  * Added a warning in case of oversampling
  * Provided a user-friendly string representation of the class RlzsAssoc
  * Added classical damage QA tests
  * Add a test case for sampling two source models of different weight
  * Implemented classical damage calculator
  * Moved hazard maps and mean and quantile functions from the engine into risklib
  * Added a check for duplicated branchset IDs
  * If export_dir is not given, save on $HOME

 -- Matteo Nastasi (GEM Foundation) <nastasi@openquake.org>  Wed, 25 Feb 2015 17:04:04 +0100

python-oq-risklib (0.5.1-0) precise; urgency=low

  * consistency in version management between debian/ubuntu package and
    library from git sources

 -- Matteo Nastasi (GEM Foundation) <nastasi@openquake.org>  Thu, 18 Dec 2014 15:42:53 +0100

python-oq-risklib (0.5.0-1) precise; urgency=low

  * Fixed version in the documentation
  * Removed an incorrect warning
  * Scenario damage tests
  * Added a DamageWriter class and the expected outputs for the ScenarioDamage
    QA tests
  * Improve the error message when the user sets the wrong calculation_mode
  * Moved get_realizations from the engine into commonlib
  * Added more validation to dictionaries
  * Added a new parameter complex_fault_mesh_spacing
  * Ported the scenario tests to oq-lite
  * Added a get_params utility
  * Simplified the monitoring
  * Add the QA tests data removed from the engine
  * Added a forgotten .rst file
  * Use shallow-clone to improve CI builds speed
  * Fix documentation
  * Merged commonlib inside risklib
  * Move the calculation of input/output weights into commonlib
  * The export_dir is now always given
  * Small fixes to commonlib
  * Better error message for regions that cannot be discretized
  * Fixed precision
  * Add a facility to read source models in commonlib
  * Add an hard limit to check_mem_usage()
  * Fixed test_different_levels_ok
  * Removed an excessive validation
  * Added a validation is_valid_hazard_curves
  * Reverted the check on duplicated vulnerabilitySetID
  * Improved the validation of vulnerability models
  * Examples, tests and notebook for the feature of oq-lite
  * Some refactoring of the classes RiskModel and RiskInput
  * Basic support for risk calculators in commonlib
  * Building the documentation of risklib and some refactoring
  * Build the documentation of commonlib
  * Support of the oq-lite command-line tool
  * Converting the region_constraint into a WKT polygon in commonlib, not in
    the engine
  * Fixed a subtle ImportError
  * Added a forgotten file
  * Support for the simplification of the risk calculators
  * Rewritten the RiskModel class and refactored the Workflow classes
  * Loss per event per asset
  * Dependency check
  * Updated version of risklib
  * Merged nrmllib inside commonlib
  * Added get_exposure and some refactoring
  * Changed the RiskModel API
  * The investigationTime attribute is optional
  * Use the new validation mechanism for vulnerability/fragility functions
  * Reflected the change in risklib
  * Fixed typo in an error message
  * reversed edges to make complex surface comply with Aki & Richards conven...
  * Moved the node context manager to the node library
  * Better debugging representation of a node
  * The maximum_distance must be mandatory in all hazard calculators
  * Restored the NrmlHazardlibConverter
  * Used PlanarSurface.from_corner_points
  * Improved the validation on PMF
  * Added a generic SourceConverter class for all sources, including the
    NonParametric ones
  * Added a lazy function read_nodes
  * Added a "node_factory" validation facility to the node library
  * Rewritten the openquake validation mechanism; now it is done in commonlib
  * Support validation code for the engine
  * Added a few validation functions
  * Added a validation on the GSIM name
  * Added MeanLossTestCase and some comments/docstrings
  * Small improvements
  * Logging the size of received data, to assess the stress on rabbitmq
  * Parallel filtering
  * Fixed the branch ordering
  * Ordering the sources after splitting-filtering them
  * Added an EpsilonProvider class
  * Introduced get_epsilons
  * Improved the splitting mechanism
  * Fix an ordering on the exported GMF
  * Moved parse_config from the engine to commonlib
  * Given a proper ordering to BranchTuples
  * Decoupled the sampling logic from the GsimLogicTree class
  * Get more information about the number of realizations in full enumeration
  * Small refactoring of the block-splitting routines
  * Fixed the sampling in GsimLogicTree
  * Small changes to support the refactoring on the engine side
  * packager.sh: missing update fixed
  * Risk loaders
  * Added a property .imts to the RiskModel class
  * The rupture seed is now visible in the XML file
  * Made explicit the dependence from the getters
  * GMPE logic tree fix
  * Many improvements to make the SourceCollector more usable from the
    command-line
  * Fix for the case of empty SES
  * Add a debug flag to enable set -x in packager.sh
  * Improved the SourceCollector
  * Fix gmf duplication
  * Removed logictree.enumerate_paths
  * Moved modules to manage sources and logic trees from the engine
  * Minor refactoring of scientific.scenario_damage
  * Reflected the API change in risklib
  * Refactoring of risklib needed to solve the problem of the block size
    dependence
  * Remove CalculationUnit
  * Removed some useless code from risklib
  * Fix branch var to be compliant within the new CI git plugin
  * Updates Copyright to 2014
  * rupture_to_element facility
  * Ci devtest
  * Renamed common->commonlib
  * Add setup.py
  * Improved validation and some cleanup
  * Decouple the gsim logic tree from the SES output and remove dead code
  * Moved the tests directory inside the package
  * Refactored the conversion library
  * More work on the conversion/validation library
  * Add loss type to risk outputs
  * Pull request for the validation library
  * Standard Loss map GeoJSON
  * Exporting the GMF in XML should not require keeping all the tree in memory
  * No unicode + StringIO in tests
  * Fix parsing of isAbsolute
  * Insured loss curves statistics
  * Csv tools
  * Fixed the streaming xml writer
  * Hazard Curve GeoJSON parser
  * GeoJSON map node values should be floats
  * Node library
  * Ruptures now have a tag attribute
  * Revise insured losses algorithm
  * Added an InvalidFile exception
  * Add stdDevLoss field
  * Compute Curve stats
  * Implemented a StreamingXMLWriter
  * Minor optimizations by using memoization
  * Fix quantile maps computation
  * Fix Asset statistics
  * NRML parsers/writers should be able to accept either file paths or
    file-like objects
  * Refactoring: added risk workflows
  * Add '__version__' to package init
  * Hazard map GeoJSON writer
  * GeoJSON LossMap Writer
  * Remove 'ndenumerate'

 -- Matteo Nastasi (GEM Foundation) <nastasi@openquake.org>  Wed, 10 Dec 2014 11:17:03 +0100

python-oq-risklib (0.3.0-1) precise; urgency=low

  * Lxc sandbox - improved CI with sandboxed source tests (LP: #1177319)
  * Refactoring: remove curve module (LP: #1174231)
  * Update Event Based algorithm (LP: #1168446)
  * Fix sampling in lognormaldistribution when mean = 0, covs = 0
    (LP: #1167863)
  * Strictly increasing vulnerability function in classical calculator
    (LP: #1165076)
  * Added concurrent.futures to risklib (temporary solution)
  * Update average loss formula (LP: #1156557)
  * Added AGPL license file
  * Refactoring needed to support Structure dependent IMT in scenario damage
    (LP: #1154549)
  * Implemented scenario_damage and scenario directly in risklib (LP: #1154110)
  * Make the risklib able to read csv inputs (LP: #1154110)
  * Fix OQ Engine fails working end-to-end when there is a different number of
    gmvs per site (LP: #1144388)
  * Fix Insured losses computation
  * Removed Asset and AssetOutput classes
  * Small refactoring of the FragilityFunctions so that it is easier to
    instantiate them from the FragilityModelParser in nrml (LP: #1100235)

 -- Matteo Nastasi (GEM Foundation) <nastasi@openquake.org>  Mon, 24 Jun 2013 16:31:18 +0200

python-oq-risklib (0.2.0-1) precise; urgency=low

  * Rename of the package and namespace refactoring

 -- Matteo Nastasi (GEM Foundation) <nastasi@openquake.org>  Sat, 09 Feb 2013 10:18:32 +0100

python-oq-risklib (0.1.0-1) precise; urgency=low

  * Upstream release

 -- Matteo Nastasi (GEM Foundation) <nastasi@openquake.org>  Wed, 12 Dec 2012 17:06:39 +0100<|MERGE_RESOLUTION|>--- conflicted
+++ resolved
@@ -1,10 +1,7 @@
   [Michele Simionato]
-<<<<<<< HEAD
   * Ported the classical_risk calculator to oq-lite
-=======
-  * Added an `oq-lite pick_rlzs` command to plot the distance of the
+  * Added an `oq-lite pick_rlzs` command to display the distance of the
     hazard curves from the mean, by using the RMSEP distance
->>>>>>> f2a980a6
   * Ported the scenario_risk calculator to oq-lite
   * Added a check to forbid exposures with an asset number=0
   * In the tests you can compare for equality files containing numbers, possibly
