--- conflicted
+++ resolved
@@ -1,13 +1,10 @@
   [Michele Simionato]
-<<<<<<< HEAD
   * Provided a better error message in the case of absence of openquake.cfg
   * Removed the check on the export_dir when using the WebUI
-=======
   * Reduce the data transfer of the realization association object
   * If uniform_hazard_spectra is true, the UHS curves must be generated
     even if hazard_maps is false; the hazard maps must not be exported
   * Optimized the filtering of PointSources
->>>>>>> f8380f7a
   * Initial work on the UCERF event based hazard calculator
   * Added a test calculation crossing the International Date Line (Alaska)
 
