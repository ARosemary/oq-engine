--- conflicted
+++ resolved
@@ -1,9 +1,6 @@
   [Michele Simionato]
-<<<<<<< HEAD
   * Fixed a bug when reading rupture.txt files
-=======
   * Internal: added an option `--calc-id` to `oq run`
->>>>>>> 68575d2b
   * Added a check against negative number of cores in openquake.cfg
   * Raised a clear error message if the enlarged bounding box of the sources
     does not contain any site or if it is larger than half the globe
