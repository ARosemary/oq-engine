--- conflicted
+++ resolved
@@ -13,14 +13,9 @@
 TEST_FILE = "shaml_test_result.xml"
 XML_METADATA = "<?xml version='1.0' encoding='UTF-8'?>"
 
-<<<<<<< HEAD
 schema_dir = os.path.join(os.path.dirname(__file__), "../docs/schema")
 
-class HazardCurveWriterTestCase(unittest.TestCase):
-=======
-# TODO (ac): Test validation against the schema!
 class HazardCurveXMLWriterTestCase(unittest.TestCase):
->>>>>>> ee0f5d49
 
     def setUp(self):
         self._delete_test_file()
