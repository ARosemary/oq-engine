# -*- coding: utf-8 -*-
# vim: tabstop=4 shiftwidth=4 softtabstop=4
"""
Tests of the supported GEM output formats.
Goals of this test suite should be to test valid and invalid input,
validate all capabilities of the formats (e.g., coordinate and projection),
and (eventually) test performance of various serializers.
"""

import os
import numpy
import struct
import subprocess
import unittest

from osgeo import gdal, gdalconst

from openquake import shapes
from utils import test
from openquake.output import geotiff
from openquake.output import curve

# we define some test regions which have a lower-left corner at 0.0/0.0
# the default grid spacing of 0.1 degrees is used
# order of region envelope vertices is:
# (lower-left, lower-right, upper-right, upper-left)
# this is made from a shapely polygon, which has (lon, lat) vertices
# N-S direction is rows, W-E direction is columns of the underlying
# numpy array

# 11x6 px (numpy array: 6x11) test region
TEST_REGION_SMALL = [(0.0, 0.0), (1.0, 0.0), (1.0, 0.5), (0.0, 0.5)]

# 11x11 px test region
TEST_REGION_SQUARE = [(0.0, 0.0), (1.0, 0.0), (1.0, 1.0), (0.0, 1.0)]

# 101x51 px (numpy array: 51x101) test region
TEST_REGION_LARGE_ASYMMETRIC = [(0.0, 0.0), (10.0, 0.0), (10.0, 5.0),
                                (0.0, 5.0)]

GEOTIFF_FILENAME_WITHOUT_NUMBER = "test.smallregion.tiff"
GEOTIFF_FILENAME_WITH_NUMBER = "test.smallregion.1.tiff"
GEOTIFF_FILENAME_SQUARE_REGION = "test.squareregion.tiff"
GEOTIFF_FILENAME_LARGE_ASYMMETRIC_REGION = "test.asymmetric.region.tiff"
GEOTIFF_FILENAME_COLORSCALE = "test.colorscale.tiff"
GEOTIFF_FILENAME_COLORSCALE_CUTS = "test.colorscale-cuts.tiff"
GEOTIFF_LOSS_RATIO_MAP_COLORSCALE = "test.loss_ratio_map.tiff"
GEOTIFF_FILENAME_EXPLICIT_COLORSCALE_BINS = "test.colorscale-bins.tiff"
GEOTIFF_FILENAME_NONDEFAULT_COLORSCALE = "test.colorscale-nondefault.tiff"
GEOTIFF_FILENAME_MULTISEGMENT_COLORSCALE = "test.colorscale-multisegment.tiff"
GEOTIFF_FILENAME_DISCRETE_COLORSCALE = "test.colorscale-discrete.tiff"
GEOTIFF_FILENAME_DISCRETE_CUSTOMBIN_COLORSCALE = \
    "test.colorscale-discrete-custombins.tiff"

HAZARDCURVE_PLOT_SIMPLE_FILENAME = "hazard-curves-simple.svg"

HAZARDCURVE_PLOT_FILENAME = "hazard-curves.svg"
HAZARDCURVE_PLOT_INPUTFILE = "example-hazard-curves-for-plotting.xml"

LOSS_CURVE_PLOT_FILENAME = "loss-curves.svg"
LOSS_CURVE_PLOT_INPUTFILE = "example-loss-curves-for-plotting.xml"

LOSS_RATIO_CURVE_PLOT_FILENAME = "loss-ratio-curves.svg"
LOSS_RATIO_CURVE_PLOT_INPUTFILE = "example-loss-ratio-curves-for-plotting.xml"

GEOTIFF_USED_CHANNEL_IDX = 1
GEOTIFF_TOTAL_CHANNELS = 4
GEOTIFF_TEST_PIXEL_VALUE = 1.0


class OutputTestCase(unittest.TestCase):
    """Test all our output file formats, generally against sample content"""

    def test_geotiff_generation_discrete_colorscale_custom_bins(self):
        """Check RGB geotiff generation with colorscale for GMF. Use
        discrete colorscale based on IML values, with custom IML."""
        path = test.do_test_output_file(
            GEOTIFF_FILENAME_DISCRETE_CUSTOMBIN_COLORSCALE)
        asymmetric_region = shapes.Region.from_coordinates(
            TEST_REGION_LARGE_ASYMMETRIC)

        iml_list = [0.005, 0.007, 0.0098, 0.0137, 0.0192, 0.0269, 0.0376,
                    0.0527, 0.0738, 0.103, 0.145, 0.203, 0.284, 0.397,
                    0.556, 0.778, 1.09, 1.52, 2.13]

        gwriter = geotiff.GMFGeoTiffFile(path, asymmetric_region.grid,
            iml_list=iml_list, discrete=True, colormap='matlab-polar')

        reference_raster = numpy.zeros((asymmetric_region.grid.rows,
                                        asymmetric_region.grid.columns),
                                       dtype=numpy.float)
        self._fill_rasters(asymmetric_region, gwriter, reference_raster,
            self._colorscale_cuts_fill)
        gwriter.close()

    def test_geotiff_generation_discrete_colorscale(self):
        """Check RGB geotiff generation with colorscale for GMF. Use
        discrete colorscale based on IML values, with default IML."""
        path = test.do_test_output_file(GEOTIFF_FILENAME_DISCRETE_COLORSCALE)
        asymmetric_region = shapes.Region.from_coordinates(
            TEST_REGION_LARGE_ASYMMETRIC)

        gwriter = geotiff.GMFGeoTiffFile(path, asymmetric_region.grid,
            iml_list=None, discrete=True, colormap='gmt-seis')

        reference_raster = numpy.zeros((asymmetric_region.grid.rows,
                                        asymmetric_region.grid.columns),
                                       dtype=numpy.float)
        self._fill_rasters(asymmetric_region, gwriter, reference_raster,
            self._colorscale_cuts_fill)
        gwriter.close()

    def test_geotiff_generation_multisegment_colorscale(self):
        """Check RGB geotiff generation with colorscale for GMF. Use
        multisegment colorscale."""
        path = test.do_test_output_file(
            GEOTIFF_FILENAME_MULTISEGMENT_COLORSCALE)
        asymmetric_region = shapes.Region.from_coordinates(
            TEST_REGION_LARGE_ASYMMETRIC)

        gwriter = geotiff.GMFGeoTiffFile(path, asymmetric_region.grid,
            iml_list=None, discrete=False, colormap='gmt-seis')

        reference_raster = numpy.zeros((asymmetric_region.grid.rows,
                                        asymmetric_region.grid.columns),
                                       dtype=numpy.float)
        self._fill_rasters(asymmetric_region, gwriter, reference_raster,
            self._colorscale_cuts_fill)
        gwriter.close()

    def test_geotiff_generation_nondefault_colorscale(self):
        """Check RGB geotiff generation with colorscale for GMF. Use
        alternative colorscale."""
        path = test.do_test_output_file(GEOTIFF_FILENAME_NONDEFAULT_COLORSCALE)
        asymmetric_region = shapes.Region.from_coordinates(
            TEST_REGION_LARGE_ASYMMETRIC)

        gwriter = geotiff.GMFGeoTiffFile(path, asymmetric_region.grid,
            iml_list=None, discrete=False, colormap='gmt-green-red')

        reference_raster = numpy.zeros((asymmetric_region.grid.rows,
                                        asymmetric_region.grid.columns),
                                       dtype=numpy.float)
        self._fill_rasters(asymmetric_region, gwriter, reference_raster,
            self._colorscale_cuts_fill)
        gwriter.close()

    def test_geotiff_generation_explicit_colorscale_bins(self):
        """Check RGB geotiff generation with colorscale for GMF. Limits
        and bins of colorscale are explicitly given."""
        path = test.do_test_output_file(
            GEOTIFF_FILENAME_EXPLICIT_COLORSCALE_BINS)
        asymmetric_region = shapes.Region.from_coordinates(
            TEST_REGION_LARGE_ASYMMETRIC)

        for test_number, test_list in enumerate(([0.9, 0.95, 1.0, 1.05],
                                                 None)):

            curr_path = "%s.%s.tiff" % (path[0:-5], test_number)
            gwriter = geotiff.GMFGeoTiffFile(curr_path,
                asymmetric_region.grid, iml_list=test_list, discrete=False)

            reference_raster = numpy.zeros((asymmetric_region.grid.rows,
                                            asymmetric_region.grid.columns),
                                           dtype=numpy.float)
            self._fill_rasters(asymmetric_region, gwriter, reference_raster,
                self._colorscale_cuts_fill)
            gwriter.close()

    def test_geotiff_generation_colorscale_cuts(self):
        """Check RGB geotiff generation with colorscale for GMF."""
        path = test.do_test_output_file(GEOTIFF_FILENAME_COLORSCALE_CUTS)
        asymmetric_region = shapes.Region.from_coordinates(
            TEST_REGION_LARGE_ASYMMETRIC)
        gwriter = geotiff.GMFGeoTiffFile(path, asymmetric_region.grid,
            discrete=False)

        reference_raster = numpy.zeros((asymmetric_region.grid.rows,
                                        asymmetric_region.grid.columns),
                                       dtype=numpy.float)
        self._fill_rasters(asymmetric_region, gwriter, reference_raster,
            self._colorscale_cuts_fill)
        gwriter.close()

    def test_geotiff_generation_colorscale(self):
        """Check RGB geotiff generation with colorscale for GMF."""
        path = test.do_test_output_file(GEOTIFF_FILENAME_COLORSCALE)
        asymmetric_region = shapes.Region.from_coordinates(
            TEST_REGION_LARGE_ASYMMETRIC)
        gwriter = geotiff.GMFGeoTiffFile(path, asymmetric_region.grid,
            discrete=False)

        reference_raster = numpy.zeros((asymmetric_region.grid.rows,
                                        asymmetric_region.grid.columns),
                                       dtype=numpy.float)
        self._fill_rasters(asymmetric_region, gwriter, reference_raster,
            self._colorscale_fill)
        gwriter.close()

    def test_geotiff_loss_ratio_map_colorscale(self):
        path = test.do_test_output_file(GEOTIFF_LOSS_RATIO_MAP_COLORSCALE)
        asymmetric_region = shapes.Region.from_coordinates(
            TEST_REGION_LARGE_ASYMMETRIC)

        gwriter = geotiff.LossMapGeoTiffFile(path, asymmetric_region.grid,
            normalize=True)
        reference_raster = numpy.zeros((asymmetric_region.grid.rows,
                                        asymmetric_region.grid.columns),
                                       dtype=numpy.float)

        color_fill = lambda x, y:  (x * y) / 50
        self._fill_rasters(asymmetric_region, gwriter, reference_raster,
            color_fill)
        gwriter.close()

        self._assert_geotiff_metadata_is_correct(path, asymmetric_region)
        self._assert_geotiff_band_min_max_values(path,
            GEOTIFF_USED_CHANNEL_IDX, 0, 240)

    def test_loss_ratio_curve_plot_generation_multiple_sites(self):
        """Create SVG plots for loss ratio curves read from an NRML file. The
        file contains data for several sites.
        For each site, a separate SVG file is created."""

        path = test.do_test_output_file(LOSS_RATIO_CURVE_PLOT_FILENAME)
        loss_ratio_curve_path = test.do_test_file(
            LOSS_RATIO_CURVE_PLOT_INPUTFILE)

        plotter = curve.RiskCurvePlotter(path, loss_ratio_curve_path,
            mode='loss_ratio')

        # delete expected output files, if existing
        for svg_file in plotter.filenames():
            if os.path.isfile(svg_file):
                os.remove(svg_file)

        plotter.plot(autoscale_y=False)

        # assert that for each site in the NRML file an SVG has been created
        for svg_file in plotter.filenames():
            self.assertTrue(os.path.getsize(svg_file) > 0)

    def test_loss_curve_plot_generation_multiple_sites(self):
        """Create SVG plots for loss curves read from an NRML file. The
        file contains data for several sites.
        For each site, a separate SVG file is created."""

        path = test.do_test_output_file(LOSS_CURVE_PLOT_FILENAME)
        loss_curve_path = test.do_test_file(LOSS_CURVE_PLOT_INPUTFILE)

        plotter = curve.RiskCurvePlotter(path, loss_curve_path, mode='loss',
            curve_title="This is a test loss curve")

        # delete expected output files, if existing
        for svg_file in plotter.filenames():
            if os.path.isfile(svg_file):
                os.remove(svg_file)

        plotter.plot(autoscale_y=True)

        # assert that for each site in the NRML file an SVG has been created
        for svg_file in plotter.filenames():
            self.assertTrue(os.path.getsize(svg_file) > 0)

    def test_loss_curve_plot_generation_multiple_sites_render_multi(self):
        """Create SVG plots for loss curves read from an NRML file. The
        file contains data for several sites.
        For each site, a separate SVG file is created."""

        path = test.do_test_output_file(LOSS_CURVE_PLOT_FILENAME)
        loss_curve_path = test.do_test_file(LOSS_CURVE_PLOT_INPUTFILE)

        plotter = curve.RiskCurvePlotter(path, loss_curve_path, mode='loss',
            curve_title="This is a test loss curve", render_multi=True)

        # delete expected output files, if existing
        for svg_file in plotter.filenames():
            if os.path.isfile(svg_file):
                os.remove(svg_file)

        plotter.plot(autoscale_y=True)

        for svg_file in plotter.filenames():
            self.assertTrue(os.path.getsize(svg_file) > 0)

    def test_simple_curve_plot_generation(self):
        """Create an SVG plot of a single (hazard) curve for a single site
        from a dictionary."""

        test_site = shapes.Site(-122, 38)
        test_end_branch = '1_1'
        test_hc_data = {test_end_branch:
                {'abscissa': [0.0, 1.0, 1.8],
                 'ordinate': [1.0, 0.5, 0.2],
                 'abscissa_property': 'PGA',
                 'ordinate_property': 'Probability of Exceedance',
                 'curve_title': 'Hazard Curve',
                 'Site': test_site}}

        path = test.do_test_output_file(HAZARDCURVE_PLOT_SIMPLE_FILENAME)
        plot = curve.CurvePlot(path)
        plot.write(test_hc_data)
        plot.close()

        # assert that file has been created and is not empty
        self.assertTrue(os.path.getsize(path) > 0)
        os.remove(path)

    def test_hazardcurve_plot_generation_multiple_sites_multiple_curves(self):
        """Create SVG plots for hazard curves read from an NRML file. The
        file contains data for several sites, and several end branches of
        the logic tree. For each site, a separate SVG file is created."""

        path = test.do_test_output_file(HAZARDCURVE_PLOT_FILENAME)
        hazardcurve_path = test.do_test_file(HAZARDCURVE_PLOT_INPUTFILE)

        plotter = curve.HazardCurvePlotter(path, hazardcurve_path,
            curve_title='Example Hazard Curves')

        # delete expected output files, if existing
        for svg_file in plotter.filenames():
            if os.path.isfile(svg_file):
                os.remove(svg_file)

        plotter.plot()

        # assert that for each site in the NRML file an SVG has been created
        # and is not empty
        for svg_file in plotter.filenames():
            self.assertTrue(os.path.getsize(svg_file) > 0)
            os.remove(svg_file)

    def test_geotiff_generation_and_metadata_validation(self):
        """Create a GeoTIFF, and check if it has the
        correct metadata."""
        path = test.do_test_output_file(GEOTIFF_FILENAME_WITHOUT_NUMBER)
        smallregion = shapes.Region.from_coordinates(TEST_REGION_SMALL)
        gwriter = geotiff.GeoTiffFile(path, smallregion.grid)
        gwriter.close()

        self._assert_geotiff_metadata_is_correct(path, smallregion)

    def test_geotiff_generation_with_number_in_filename(self):
        """Create a GeoTIFF with a number in its filename. This
        test has been written because it has been reported that numbers in the
        filename do not work."""
        path = test.do_test_output_file(GEOTIFF_FILENAME_WITH_NUMBER)
        smallregion = shapes.Region.from_coordinates(TEST_REGION_SMALL)
        gwriter = geotiff.GeoTiffFile(path, smallregion.grid)
        gwriter.close()

        self._assert_geotiff_metadata_is_correct(path, smallregion)

    def test_geotiff_generation_initialize_raster(self):
        """Create a GeoTIFF and initialize the raster to a given value. Then
        check through metadata if it has been done correctly. We check the
        minumum and maximum values of the band, which are expected to have
        the value of the raster nodes."""
        path = test.do_test_output_file(GEOTIFF_FILENAME_WITH_NUMBER)
        smallregion = shapes.Region.from_coordinates(TEST_REGION_SMALL)
        gwriter = geotiff.GeoTiffFile(path, smallregion.grid,
                                      GEOTIFF_TEST_PIXEL_VALUE)
        gwriter.close()

        self._assert_geotiff_metadata_is_correct(path, smallregion)

        # assert that all raster pixels have the desired value
        self._assert_geotiff_band_min_max_values(path,
            GEOTIFF_USED_CHANNEL_IDX,
            GEOTIFF_TEST_PIXEL_VALUE,
            GEOTIFF_TEST_PIXEL_VALUE)

    def test_geotiff_generation_and_simple_raster_validation(self):
        """Create a GeoTIFF and assign values to the raster nodes according
        to a simple function. Then check if the raster values have been set
        correctly."""
        path = test.do_test_output_file(GEOTIFF_FILENAME_SQUARE_REGION)
        squareregion = shapes.Region.from_coordinates(TEST_REGION_SQUARE)
        gwriter = geotiff.GeoTiffFile(path, squareregion.grid)

        reference_raster = numpy.zeros((squareregion.grid.rows,
                                        squareregion.grid.columns),
                                       dtype=numpy.float)
        self._fill_rasters(squareregion, gwriter, reference_raster,
            self._trivial_fill)
        gwriter.close()

        self._assert_geotiff_metadata_and_raster_is_correct(path,
            squareregion, GEOTIFF_USED_CHANNEL_IDX, reference_raster)

    def test_geotiff_generation_asymmetric_pattern(self):
        """Create a GeoTIFF and assign values to the raster nodes according
        to a simple function. Use a somewhat larger, non-square region for
        that. Then check if the raster values have been set correctly."""
        path = test.do_test_output_file(
            GEOTIFF_FILENAME_LARGE_ASYMMETRIC_REGION)
        asymmetric_region = shapes.Region.from_coordinates(
            TEST_REGION_LARGE_ASYMMETRIC)
        gwriter = geotiff.GeoTiffFile(path, asymmetric_region.grid)

        reference_raster = numpy.zeros((asymmetric_region.grid.rows,
                                        asymmetric_region.grid.columns),
                                       dtype=numpy.float)
        self._fill_rasters(asymmetric_region, gwriter, reference_raster,
            self._trivial_fill)
        gwriter.close()

        self._assert_geotiff_metadata_and_raster_is_correct(path,
            asymmetric_region, GEOTIFF_USED_CHANNEL_IDX, reference_raster)

    @test.skipit
    def test_geotiff_output(self):
        """Generate a geotiff file with a smiley face."""
        path = test.do_test_file("test.1.tiff")
        switzerland = shapes.Region.from_coordinates(
            [(10.0, 100.0), (100.0, 100.0), (100.0, 10.0), (10.0, 10.0)])
        image_grid = switzerland.grid
        gwriter = geotiff.GeoTiffFile(path, image_grid)
        for xpoint in range(0, 320):
            for ypoint in range(0, 320):
                gwriter.write((xpoint, ypoint), int(xpoint * 254 / 320))
        gwriter.close()

        comp_path = os.path.join(test.DATA_DIR, "test.tiff")
        retval = subprocess.call(["tiffcmp", "-t", path, comp_path],
            stderr=subprocess.STDOUT, stdout=subprocess.PIPE)
        self.assertTrue(retval == 0)
        # TODO(jmc): Figure out how to validate the geo coordinates as well
        # TODO(jmc): Use validation that supports tiled geotiffs

    def _assert_geotiff_metadata_is_correct(self, path, region):

        # open GeoTIFF file and assert that metadata is correct
        dataset = gdal.Open(path, gdalconst.GA_ReadOnly)
        self.assertEqual(dataset.RasterXSize, region.grid.columns)
        self.assertEqual(dataset.RasterYSize, region.grid.rows)
        self.assertEqual(dataset.RasterCount, GEOTIFF_TOTAL_CHANNELS)

        (origin_lon, lon_pixel_size, lon_rotation, origin_lat, lat_rotation,
            lat_pixel_size) = dataset.GetGeoTransform()

        self.assertAlmostEqual(origin_lon,
            region.grid.region.upper_left_corner.longitude)
        self.assertAlmostEqual(origin_lat,
            region.grid.region.upper_left_corner.latitude)
        self.assertAlmostEqual(lon_pixel_size, region.grid.cell_size)
        self.assertAlmostEqual(lat_pixel_size, -region.grid.cell_size)

    def _assert_geotiff_band_min_max_values(self, path, band_index,
        min_value, max_value):

        # open GeoTIFF file and assert that min and max values
        # of a band are correct
        dataset = gdal.Open(path, gdalconst.GA_ReadOnly)
        band = dataset.GetRasterBand(band_index)
        (band_min, band_max) = band.ComputeRasterMinMax(band_index)

        self.assertAlmostEqual(band_min, min_value)
        self.assertAlmostEqual(band_max, max_value)

    def _assert_geotiff_raster_is_correct(self, path, band_index, raster):

        # open GeoTIFF file and assert that the image raster is correct
        dataset = gdal.Open(path, gdalconst.GA_ReadOnly)
        band = dataset.GetRasterBand(band_index)

        band_raster = numpy.zeros((band.YSize, band.XSize), dtype=numpy.float)
        for row_idx in xrange(band.YSize):

            scanline = band.ReadRaster(0, row_idx, band.XSize, 1,
                band.XSize, 1, geotiff.GDAL_PIXEL_DATA_TYPE)

            tuple_of_floats = struct.unpack('f' * band.XSize, scanline)
            band_raster[row_idx, :] = tuple_of_floats

        self.assertTrue(numpy.allclose(band_raster, raster))

    def _assert_geotiff_metadata_and_raster_is_correct(self, path, region,
                                                       band_index, raster):
        self._assert_geotiff_metadata_is_correct(path, region)
        self._assert_geotiff_raster_is_correct(path, GEOTIFF_USED_CHANNEL_IDX,
            raster)

    def _fill_rasters(self, region, writer, reference_raster, fill_function):
        for row_idx in xrange(region.grid.rows):
            for col_idx in xrange(region.grid.columns):
                writer.write((row_idx, col_idx), fill_function(row_idx,
                                                               col_idx))
                reference_raster[row_idx, col_idx] = fill_function(row_idx,
                                                                   col_idx)

    def _trivial_fill(self, row_idx, col_idx):
        return float((row_idx + 1) * (col_idx + 1))

    def _colorscale_fill(self, row_idx, col_idx):
        """if used with asymmetic large region, return value range 0..2"""
        return row_idx * col_idx / (5.0 * 10.0 * 100.0)

    def _colorscale_cuts_fill(self, row_idx, col_idx):
        """if used with asymmetic large region, return value
        range -1..4"""
        return (row_idx * col_idx / (10.0 * 100.0)) - 1.0

    def test_color_map_from_cpt_good_discrete(self):
        """
        Tests the CPTReader class by reading a known-good cpt file
        containing a discrete color scale.
        """
        test_file = 'seminf-haxby.cpt'
        test_path = os.path.join(test.DATA_DIR, test_file)

        reader = geotiff.CPTReader(test_path)
<<<<<<< HEAD
        expected_map = {'id': 'seminf-haxby.cpt,v 1.1 2004/02/25 18:15:50 jjg Exp',
                        'name': 'seminf-haxby',
                        'type': 'discrete',
                        'model': 'RGB',
                        'z_values': [1.25 * x for x in range(25)], # [0.0, 1.25, ... , 28.75, 30.0]
                        'red': [255, 208, 186, 143, 97, 0, 25, 12, 24, 49, 67, 96,
                                105, 123, 138, 172, 205, 223, 240, 247, 255,
                                255, 244, 238],
                        'green': [255, 216, 197, 161, 122, 39, 101, 129, 175, 190,
                                  202, 225, 235, 235, 236, 245, 255, 245, 236,
                                  215, 189, 160, 116, 79],
                        'blue': [255, 251, 247, 241, 236, 224, 240, 248, 255, 255,
                                 255, 240, 225, 200, 174, 168, 162, 141, 120,
                                 103, 86, 68, 74, 77],
                        'background': [255, 255, 255],
                        'foreground': [238, 79, 77],
                        'NaN': [0, 0, 0]}

        actual_map = reader.get_colormap()
        self.assertEqual(expected_map, actual_map)
=======
        expected_map = {
            'id': 'seminf-haxby.cpt,v 1.1 2004/02/25 18:15:50 jjg Exp',
            'name': 'seminf-haxby',
            'type': 'discrete',
            'model': 'RGB',
            # z_values = [0.0, 1.25, ... , 28.75, 30.0]
            'z_values': [1.25 * x for x in range(25)],
            'red': [255, 208, 186, 143, 97, 0, 25, 12, 24, 49, 67, 96,
                    105, 123, 138, 172, 205, 223, 240, 247, 255,
                    255, 244, 238],
            'green': [255, 216, 197, 161, 122, 39, 101, 129, 175, 190,
                      202, 225, 235, 235, 236, 245, 255, 245, 236,
                      215, 189, 160, 116, 79],
            'blue': [255, 251, 247, 241, 236, 224, 240, 248, 255, 255,
                     255, 240, 225, 200, 174, 168, 162, 141, 120,
                     103, 86, 68, 74, 77],
            'background': [255, 255, 255],
            'foreground': [238, 79, 77],
            'NaN': [0, 0, 0]}

        actual_map = reader.get_colormap()
        self.assertEqual(expected_map, actual_map)
>>>>>>> 128f41b0
<|MERGE_RESOLUTION|>--- conflicted
+++ resolved
@@ -510,28 +510,6 @@
         test_path = os.path.join(test.DATA_DIR, test_file)
 
         reader = geotiff.CPTReader(test_path)
-<<<<<<< HEAD
-        expected_map = {'id': 'seminf-haxby.cpt,v 1.1 2004/02/25 18:15:50 jjg Exp',
-                        'name': 'seminf-haxby',
-                        'type': 'discrete',
-                        'model': 'RGB',
-                        'z_values': [1.25 * x for x in range(25)], # [0.0, 1.25, ... , 28.75, 30.0]
-                        'red': [255, 208, 186, 143, 97, 0, 25, 12, 24, 49, 67, 96,
-                                105, 123, 138, 172, 205, 223, 240, 247, 255,
-                                255, 244, 238],
-                        'green': [255, 216, 197, 161, 122, 39, 101, 129, 175, 190,
-                                  202, 225, 235, 235, 236, 245, 255, 245, 236,
-                                  215, 189, 160, 116, 79],
-                        'blue': [255, 251, 247, 241, 236, 224, 240, 248, 255, 255,
-                                 255, 240, 225, 200, 174, 168, 162, 141, 120,
-                                 103, 86, 68, 74, 77],
-                        'background': [255, 255, 255],
-                        'foreground': [238, 79, 77],
-                        'NaN': [0, 0, 0]}
-
-        actual_map = reader.get_colormap()
-        self.assertEqual(expected_map, actual_map)
-=======
         expected_map = {
             'id': 'seminf-haxby.cpt,v 1.1 2004/02/25 18:15:50 jjg Exp',
             'name': 'seminf-haxby',
@@ -553,5 +531,4 @@
             'NaN': [0, 0, 0]}
 
         actual_map = reader.get_colormap()
-        self.assertEqual(expected_map, actual_map)
->>>>>>> 128f41b0
+        self.assertEqual(expected_map, actual_map)