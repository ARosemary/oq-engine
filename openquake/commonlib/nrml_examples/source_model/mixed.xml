--- conflicted
+++ resolved
@@ -14,107 +14,12 @@
             name="point"
             tectonicRegion="Stable Continental Crust"
             >
-<<<<<<< HEAD
-                <occurRates>
-                    0.0010614989 0.00088291627 0.00073437777 0.0006108288 0.0005080653
-                </occurRates>
-            </incrementalMFD>
-            <rake>
-                30.0
-            </rake>
-            <hypoList>
-                <hypo alongStrike="0.25" downDip="0.25" weight="0.3"/>
-                <hypo alongStrike="0.75" downDip="0.75" weight="0.7"/>
-            </hypoList>
-            <slipList>
-                <slip
-                weight="0.7"
-                >
-                    90.0
-                </slip>
-                <slip
-                weight="0.3"
-                >
-                    135.0
-                </slip>
-            </slipList>
-        </simpleFaultSource>
-        <complexFaultSource
-        id="4"
-        name="Cascadia Megathrust"
-        tectonicRegion="Subduction Interface"
-        >
-            <complexFaultGeometry>
-                <faultTopEdge>
-                    <gml:LineString>
-                        <gml:posList>
-                            -124.704 40.363 5.49326 -124.977 41.214 4.98856 -125.14 42.096 4.89734
-                        </gml:posList>
-                    </gml:LineString>
-                </faultTopEdge>
-                <intermediateEdge>
-                    <gml:LineString>
-                        <gml:posList>
-                            -124.704 40.363 5.59326 -124.977 41.214 5.08856 -125.14 42.096 4.99734
-                        </gml:posList>
-                    </gml:LineString>
-                </intermediateEdge>
-                <intermediateEdge>
-                    <gml:LineString>
-                        <gml:posList>
-                            -124.704 40.363 5.69326 -124.977 41.214 5.18856 -125.14 42.096 5.09734
-                        </gml:posList>
-                    </gml:LineString>
-                </intermediateEdge>
-                <faultBottomEdge>
-                    <gml:LineString>
-                        <gml:posList>
-                            -123.829 40.347 20.3849 -124.137 41.218 17.4139 -124.252 42.115 17.5274
-                        </gml:posList>
-                    </gml:LineString>
-                </faultBottomEdge>
-            </complexFaultGeometry>
-            <magScaleRel>
-                WC1994
-            </magScaleRel>
-            <ruptAspectRatio>
-                2.0
-            </ruptAspectRatio>
-            <truncGutenbergRichterMFD aValue="-3.5" bValue="1.0" maxMag="6.5" minMag="5.0"/>
-            <rake>
-                30.0
-            </rake>
-        </complexFaultSource>
-        <characteristicFaultSource
-        id="5"
-        name="characteristic source, simple fault"
-        tectonicRegion="Volcanic"
-        >
-            <truncGutenbergRichterMFD aValue="-3.5" bValue="1.0" maxMag="6.5" minMag="5.0"/>
-            <rake>
-                30.0
-            </rake>
-            <surface>
-                
-                <simpleFaultGeometry>
-                    
-                    <gml:LineString>
-                        
-                        <gml:posList>
-                            -121.8229 37.7301 -122.0388 37.8771
-                        </gml:posList>
-                    </gml:LineString>
-                    <dip>
-                        45.0
-                    </dip>
-=======
                 <pointGeometry>
                     <gml:Point>
                         <gml:pos>
                             -122.0 38.0
                         </gml:pos>
                     </gml:Point>
->>>>>>> 443524fb
                     <upperSeismoDepth>
                         0.0
                     </upperSeismoDepth>
@@ -147,51 +52,30 @@
             name="Cascadia Megathrust"
             tectonicRegion="Subduction Interface"
             >
-<<<<<<< HEAD
-                <occurRates>
-                    0.0010614989 0.00088291627 0.00073437777 0.0006108288 0.0005080653
-                </occurRates>
-            </incrementalMFD>
-            <rake>
-                60.0
-            </rake>
-            <surface>
-                
-=======
->>>>>>> 443524fb
                 <complexFaultGeometry>
-                    
                     <faultTopEdge>
-                        
-                        <gml:LineString>
-                            
+                        <gml:LineString>
                             <gml:posList>
                                 -124.704 40.363 5.49326 -124.977 41.214 4.98856 -125.14 42.096 4.89734
                             </gml:posList>
                         </gml:LineString>
                     </faultTopEdge>
                     <intermediateEdge>
-                        
-                        <gml:LineString>
-                            
+                        <gml:LineString>
                             <gml:posList>
                                 -124.704 40.363 5.59326 -124.977 41.214 5.08856 -125.14 42.096 4.99734
                             </gml:posList>
                         </gml:LineString>
                     </intermediateEdge>
                     <intermediateEdge>
-                        
-                        <gml:LineString>
-                            
+                        <gml:LineString>
                             <gml:posList>
                                 -124.704 40.363 5.69326 -124.977 41.214 5.18856 -125.14 42.096 5.09734
                             </gml:posList>
                         </gml:LineString>
                     </intermediateEdge>
                     <faultBottomEdge>
-                        
-                        <gml:LineString>
-                            
+                        <gml:LineString>
                             <gml:posList>
                                 -123.829 40.347 20.3849 -124.137 41.218 17.4139 -124.252 42.115 17.5274
                             </gml:posList>
@@ -213,36 +97,6 @@
         <sourceGroup
         tectonicRegion="Active Shallow Crust"
         >
-<<<<<<< HEAD
-            <truncGutenbergRichterMFD aValue="-3.6" bValue="1.0" maxMag="6.4" minMag="5.2"/>
-            <rake>
-                90.0
-            </rake>
-            <surface>
-                
-                <planarSurface
-                dip="9.696547068"
-                strike="89.98254582"
-                >
-                    
-                    <topLeft depth="21.0" lat="1.0" lon="-1.0"/>
-                    <topRight depth="21.0" lat="1.0" lon="1.0"/>
-                    <bottomLeft depth="59.0" lat="-1.0" lon="-1.0"/>
-                    <bottomRight depth="59.0" lat="-1.0" lon="1.0"/>
-                </planarSurface>
-                <planarSurface
-                dip="15.0987061388"
-                strike="89.98254582"
-                >
-                    
-                    <topLeft depth="20.0" lat="1.0" lon="1.0"/>
-                    <topRight depth="20.0" lat="1.0" lon="3.0"/>
-                    <bottomLeft depth="80.0" lat="-1.0" lon="1.0"/>
-                    <bottomRight depth="80.0" lat="-1.0" lon="3.0"/>
-                </planarSurface>
-            </surface>
-        </characteristicFaultSource>
-=======
             <areaSource
             id="1"
             name="Quito"
@@ -359,8 +213,11 @@
                     30.0
                 </rake>
                 <surface>
+                
                     <simpleFaultGeometry>
-                        <gml:LineString>
+                    
+                        <gml:LineString>
+                        
                             <gml:posList>
                                 -121.8229 37.7301 -122.0388 37.8771
                             </gml:posList>
@@ -394,30 +251,40 @@
                     60.0
                 </rake>
                 <surface>
+                
                     <complexFaultGeometry>
+                    
                         <faultTopEdge>
+                        
                             <gml:LineString>
+                            
                                 <gml:posList>
                                     -124.704 40.363 5.49326 -124.977 41.214 4.98856 -125.14 42.096 4.89734
                                 </gml:posList>
                             </gml:LineString>
                         </faultTopEdge>
                         <intermediateEdge>
+                        
                             <gml:LineString>
+                            
                                 <gml:posList>
                                     -124.704 40.363 5.59326 -124.977 41.214 5.08856 -125.14 42.096 4.99734
                                 </gml:posList>
                             </gml:LineString>
                         </intermediateEdge>
                         <intermediateEdge>
+                        
                             <gml:LineString>
+                            
                                 <gml:posList>
                                     -124.704 40.363 5.69326 -124.977 41.214 5.18856 -125.14 42.096 5.09734
                                 </gml:posList>
                             </gml:LineString>
                         </intermediateEdge>
                         <faultBottomEdge>
+                        
                             <gml:LineString>
+                            
                                 <gml:posList>
                                     -123.829 40.347 20.3849 -124.137 41.218 17.4139 -124.252 42.115 17.5274
                                 </gml:posList>
@@ -436,10 +303,12 @@
                     90.0
                 </rake>
                 <surface>
+                
                     <planarSurface
                     dip="9.6965471"
                     strike="89.982546"
                     >
+                    
                         <topLeft depth="21.0" lat="1.0" lon="-1.0"/>
                         <topRight depth="21.0" lat="1.0" lon="1.0"/>
                         <bottomLeft depth="59.0" lat="-1.0" lon="-1.0"/>
@@ -449,6 +318,7 @@
                     dip="15.098706"
                     strike="89.982546"
                     >
+                    
                         <topLeft depth="20.0" lat="1.0" lon="1.0"/>
                         <topRight depth="20.0" lat="1.0" lon="3.0"/>
                         <bottomLeft depth="80.0" lat="-1.0" lon="1.0"/>
@@ -457,6 +327,5 @@
                 </surface>
             </characteristicFaultSource>
         </sourceGroup>
->>>>>>> 443524fb
     </sourceModel>
 </nrml>