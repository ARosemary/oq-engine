# -*- coding: utf-8 -*-
# vim: tabstop=4 shiftwidth=4 softtabstop=4
#
# Copyright (C) 2014-2018 GEM Foundation
#
# OpenQuake is free software: you can redistribute it and/or modify it
# under the terms of the GNU Affero General Public License as published
# by the Free Software Foundation, either version 3 of the License, or
# (at your option) any later version.
#
# OpenQuake is distributed in the hope that it will be useful,
# but WITHOUT ANY WARRANTY; without even the implied warranty of
# MERCHANTABILITY or FITNESS FOR A PARTICULAR PURPOSE.  See the
# GNU Affero General Public License for more details.
#
# You should have received a copy of the GNU Affero General Public License
# along with OpenQuake. If not, see <http://www.gnu.org/licenses/>.
import os
import csv
import copy
import zlib
import pickle
import shutil
import zipfile
import logging
import tempfile
import configparser
import collections
import numpy

from openquake.baselib import performance
from openquake.baselib.datastore import hdf5new
from openquake.baselib.general import (
    AccumDict, DictArray, deprecated, random_filter)
from openquake.baselib.python3compat import decode, zip
from openquake.baselib.node import Node
from openquake.hazardlib.const import StdDev
from openquake.hazardlib.source.base import BaseSeismicSource
from openquake.hazardlib.calc.gmf import CorrelationButNoInterIntraStdDevs
from openquake.hazardlib import (
    geo, site, imt, valid, sourceconverter, nrml, InvalidFile)
from openquake.hazardlib.probability_map import ProbabilityMap
from openquake.risklib import asset, riskinput
from openquake.risklib.riskmodels import get_risk_models
from openquake.commonlib.oqvalidation import OqParam
from openquake.commonlib import logictree, source, writers

# the following is quite arbitrary, it gives output weights that I like (MS)
NORMALIZATION_FACTOR = 1E-2
TWO16 = 2 ** 16  # 65,536
F32 = numpy.float32
U16 = numpy.uint16
U32 = numpy.uint32
U64 = numpy.uint64

Site = collections.namedtuple('Site', 'sid lon lat')
stored_event_dt = numpy.dtype([
    ('eid', U64), ('rup_id', U32), ('grp_id', U16), ('year', U32),
    ('ses', U32), ('sample', U32)])


class DuplicatedPoint(Exception):
    """
    Raised when reading a CSV file with duplicated (lon, lat) pairs
    """


class LargeExposureGrid(Exception):
    msg = '''
    The point of automatic gridding of the exposure is to reduce the hazard
    mesh, however you are increasing it from %d points to %d points. Or your
    region_grid_spacing (%d km) is too small or the bounding box of your
    exposure is too large. Currently you have longitudes in the range [%d, %d]
    and latitudes in the range [%d, %d], please plot your assets and check.'''

    def __init__(self, exposure_mesh, hazard_mesh, spacing):
        l1 = len(exposure_mesh)
        l2 = len(hazard_mesh)
        lon1, lon2 = exposure_mesh.lons.min(), exposure_mesh.lons.max()
        lat1, lat2 = exposure_mesh.lats.min(), exposure_mesh.lats.max()
        self.args = [self.msg % (l2, l1, spacing, lon1, lon2, lat1, lat2)]


def collect_files(dirpath, cond=lambda fullname: True):
    """
    Recursively collect the files contained inside dirpath.

    :param dirpath: path to a readable directory
    :param cond: condition on the path to collect the file
    """
    files = []
    for fname in os.listdir(dirpath):
        fullname = os.path.join(dirpath, fname)
        if os.path.isdir(fullname):  # navigate inside
            files.extend(collect_files(fullname))
        else:  # collect files
            if cond(fullname):
                files.append(fullname)
    return files


def extract_from_zip(path, candidates):
    """
    Given a zip archive and a function to detect the presence of a given
    filename, unzip the archive into a temporary directory and return the
    full path of the file. Raise an IOError if the file cannot be found
    within the archive.

    :param path: pathname of the archive
    :param candidates: list of names to search for
    """
    temp_dir = tempfile.mkdtemp()
    with zipfile.ZipFile(path) as archive:
        archive.extractall(temp_dir)
    return [f for f in collect_files(temp_dir)
            if os.path.basename(f) in candidates]


def _update(params, items, base_path):
    for key, value in items:
        if key.endswith(('_file', '_csv', '_hdf5')):
            if os.path.isabs(value):
                raise ValueError('%s=%s is an absolute path' % (key, value))
            input_type, _ext = key.rsplit('_', 1)
            params['inputs'][input_type] = (
                os.path.normpath(os.path.join(base_path, value))
                if value else '')
        else:
            params[key] = value


def get_params(job_inis, **kw):
    """
    Parse one or more INI-style config files.

    :param job_inis:
        List of configuration files (or list containing a single zip archive)
    :param kw:
        Optionally override some parameters
    :returns:
        A dictionary of parameters
    """
    input_zip = None
    if len(job_inis) == 1 and job_inis[0].endswith('.zip'):
        input_zip = job_inis[0]
        job_inis = extract_from_zip(
            job_inis[0], ['job_hazard.ini', 'job_haz.ini',
                          'job.ini', 'job_risk.ini'])

    not_found = [ini for ini in job_inis if not os.path.exists(ini)]
    if not_found:  # something was not found
        raise IOError('File not found: %s' % not_found[0])

    cp = configparser.ConfigParser()
    cp.read(job_inis)

    # directory containing the config files we're parsing
    job_ini = os.path.abspath(job_inis[0])
    base_path = decode(os.path.dirname(job_ini))
    params = dict(base_path=base_path, inputs={'job_ini': job_ini})
    if input_zip:
        params['inputs']['input_zip'] = os.path.abspath(input_zip)

    for sect in cp.sections():
        _update(params, cp.items(sect), base_path)
    _update(params, kw.items(), base_path)  # override on demand

    # populate the 'source' list
    inputs = params['inputs']
    smlt = inputs.get('source_model_logic_tree')
    if smlt:
        inputs['source'] = logictree.collect_info(smlt).smpaths
    elif 'source_model' in inputs:
        inputs['source'] = [inputs['source_model']]
    return params


def get_oqparam(job_ini, pkg=None, calculators=None, hc_id=None, validate=1):
    """
    Parse a dictionary of parameters from an INI-style config file.

    :param job_ini:
        Path to configuration file/archive or dictionary of parameters
    :param pkg:
        Python package where to find the configuration file (optional)
    :param calculators:
        Sequence of calculator names (optional) used to restrict the
        valid choices for `calculation_mode`
    :param hc_id:
        Not None only when called from a post calculation
    :param validate:
        Flag. By default it is true and the parameters are validated
    :returns:
        An :class:`openquake.commonlib.oqvalidation.OqParam` instance
        containing the validate and casted parameters/values parsed from
        the job.ini file as well as a subdictionary 'inputs' containing
        absolute paths to all of the files referenced in the job.ini, keyed by
        the parameter name.
    """
    # UGLY: this is here to avoid circular imports
    from openquake.calculators import base

    OqParam.calculation_mode.validator.choices = tuple(
        calculators or base.calculators)
    if not isinstance(job_ini, dict):
        basedir = os.path.dirname(pkg.__file__) if pkg else ''
        job_ini = get_params([os.path.join(basedir, job_ini)])
    if hc_id:
        job_ini.update(hazard_calculation_id=str(hc_id))
    oqparam = OqParam(**job_ini)
    if validate:
        oqparam.validate()
    BaseSeismicSource.min_mag = oqparam.minimum_magnitude
    return oqparam


pmap = None  # set as side effect when the user reads hazard_curves from a file
# the hazard curves format does not split the site locations from the data (an
# unhappy legacy design choice that I fixed in the GMFs CSV format only) thus
# this hack is necessary, otherwise we would have to parse the file twice

exposure = None  # set as side effect when the user reads the site mesh
# this hack is necessary, otherwise we would have to parse the exposure twice

gmfs, eids = None, None  # set as a sided effect when reading gmfs.xml
# this hack is necessary, otherwise we would have to parse the file twice


def get_mesh(oqparam):
    """
    Extract the mesh of points to compute from the sites,
    the sites_csv, or the region.

    :param oqparam:
        an :class:`openquake.commonlib.oqvalidation.OqParam` instance
    """
    global pmap, exposure, gmfs, eids
    if 'exposure' in oqparam.inputs and exposure is None:
        # read it only once
        exposure = get_exposure(oqparam)
    if oqparam.sites:
        return geo.Mesh.from_coords(oqparam.sites)
    elif 'sites' in oqparam.inputs:
        csv_data = open(oqparam.inputs['sites'], 'U').readlines()
        has_header = csv_data[0].startswith('site_id')
        if has_header:  # strip site_id
            data = []
            for i, line in enumerate(csv_data[1:]):
                row = line.replace(',', ' ').split()
                sid = row[0]
                if sid != str(i):
                    raise InvalidFile('%s: expected site_id=%d, got %s' % (
                        oqparam.inputs['sites'], i, sid))
                data.append(' '.join(row[1:]))
        elif 'gmfs' in oqparam.inputs:
            raise InvalidFile('Missing header in %(sites)s' % oqparam.inputs)
        else:
            data = [line.replace(',', ' ') for line in csv_data]
        coords = valid.coordinates(','.join(data))
        start, stop = oqparam.sites_slice
        c = coords[start:stop] if has_header else sorted(coords[start:stop])
        return geo.Mesh.from_coords(c)
    elif 'hazard_curves' in oqparam.inputs:
        fname = oqparam.inputs['hazard_curves']
        if fname.endswith('.csv'):
            mesh, pmap = get_pmap_from_csv(oqparam, fname)
        elif fname.endswith('.xml'):
            mesh, pmap = get_pmap_from_nrml(oqparam, fname)
        else:
            raise NotImplementedError('Reading from %s' % fname)
        return mesh
    elif 'gmfs' in oqparam.inputs:
        eids, gmfs = _get_gmfs(oqparam)  # sets oqparam.sites
        return geo.Mesh.from_coords(oqparam.sites)
    elif oqparam.region and oqparam.region_grid_spacing:
        poly = geo.Polygon.from_wkt(oqparam.region)
        try:
            mesh = poly.discretize(oqparam.region_grid_spacing)
            return geo.Mesh.from_coords(zip(mesh.lons, mesh.lats))
        except Exception:
            raise ValueError(
                'Could not discretize region %(region)s with grid spacing '
                '%(region_grid_spacing)s' % vars(oqparam))
    elif 'exposure' in oqparam.inputs:
        return exposure.mesh


def get_site_model(oqparam, req_site_params):
    """
    Convert the NRML file into an array of site parameters.

    :param oqparam:
        an :class:`openquake.commonlib.oqvalidation.OqParam` instance
    :param req_site_params:
        required site parameters
    :returns:
        an array with fields lon, lat, vs30, measured, z1pt0, z2pt5, backarc
    """
    nodes = nrml.read(oqparam.inputs['site_model']).siteModel
    params = [valid.site_param(node.attrib) for node in nodes]
    missing = req_site_params - set(params[0])
    if missing == set(['backarc']):  # use a default of False
        for param in params:
            param['backarc'] = False
    elif missing:
        raise InvalidFile('%s: missing parameter %s' %
                          (oqparam.inputs['site_model'], ', '.join(missing)))
    # NB: the sorted in sorted(params[0]) is essential, otherwise there is
    # an heisenbug in scenario/test_case_4
    site_model_dt = numpy.dtype([(p, site.site_param_dt[p])
                                 for p in sorted(params[0])])
    tuples = [tuple(param[name] for name in site_model_dt.names)
              for param in params]
    return numpy.array(tuples, site_model_dt)


def get_site_collection(oqparam, mesh=None):
    """
    Returns a SiteCollection instance by looking at the points and the
    site model defined by the configuration parameters.

    :param oqparam:
        an :class:`openquake.commonlib.oqvalidation.OqParam` instance
    :param mesh:
        the mesh to use; if None, it is extracted from the job.ini
    """
    mesh = mesh or get_mesh(oqparam)
    req_site_params = get_gsim_lt(oqparam).req_site_params
    if oqparam.inputs.get('site_model'):
        sm = get_site_model(oqparam, req_site_params)
        try:
            # in the future we could have elevation in the site model
            depth = sm['depth']
        except ValueError:
            # this is the normal case
            depth = None
        if mesh is None:
            # extract the site collection directly from the site model
            sitecol = site.SiteCollection.from_points(
                sm['lon'], sm['lat'], depth, sm, req_site_params)
        else:
            # associate the site parameters to the mesh
            sitecol = site.SiteCollection.from_points(
                mesh.lons, mesh.lats, mesh.depths, None, req_site_params)
            sc, params = geo.utils.assoc(
                sm, sitecol, oqparam.max_site_model_distance, 'warn')
            for name in req_site_params:
                sitecol._set(name, params[name])
    else:  # use the default site params
        sitecol = site.SiteCollection.from_points(
            mesh.lons, mesh.lats, mesh.depths, oqparam, req_site_params)
    ss = os.environ.get('OQ_SAMPLE_SITES')
    if ss:
        # debugging tip to reduce the size of a calculation
        # OQ_SAMPLE_SITES=.1 oq engine --run job.ini
        # will run a computation with 10 times less sites
        sitecol.array = numpy.array(random_filter(sitecol.array, float(ss)))
        sitecol.make_complete()
    return sitecol


def get_gsim_lt(oqparam, trts=['*']):
    """
    :param oqparam:
        an :class:`openquake.commonlib.oqvalidation.OqParam` instance
    :param trts:
        a sequence of tectonic region types as strings; trts=['*']
        means that there is no filtering
    :returns:
        a GsimLogicTree instance obtained by filtering on the provided
        tectonic region types.
    """
    if 'gsim_logic_tree' not in oqparam.inputs:
        return logictree.GsimLogicTree.from_(oqparam.gsim)
    gsim_file = os.path.join(
        oqparam.base_path, oqparam.inputs['gsim_logic_tree'])
    gsim_lt = logictree.GsimLogicTree(gsim_file, trts)
    gmfcorr = oqparam.correl_model
    for trt, gsims in gsim_lt.values.items():
        for gsim in gsims:
            if gmfcorr and (gsim.DEFINED_FOR_STANDARD_DEVIATION_TYPES ==
                            set([StdDev.TOTAL])):
                raise CorrelationButNoInterIntraStdDevs(gmfcorr, gsim)
    return gsim_lt


def get_gsims(oqparam):
    """
    Return an ordered list of GSIM instances from the gsim name in the
    configuration file or from the gsim logic tree file.

    :param oqparam:
        an :class:`openquake.commonlib.oqvalidation.OqParam` instance
    """
    return [rlz.value[0] for rlz in get_gsim_lt(oqparam)]


def get_rlzs_by_gsim(oqparam):
    """
    Return an ordered dictionary gsim -> [realization index]. Work for
    gsim logic trees with a single tectonic region type.
    """
    cinfo = source.CompositionInfo.fake(get_gsim_lt(oqparam))
    ra = cinfo.get_rlzs_assoc()
    dic = collections.OrderedDict()
    for rlzi, gsim_by_trt in enumerate(ra.gsim_by_trt):
        dic[gsim_by_trt['*']] = [rlzi]
    return dic


def get_rupture(oqparam):
    """
    Read the `rupture_model` file and by filter the site collection

    :param oqparam:
        an :class:`openquake.commonlib.oqvalidation.OqParam` instance
    :returns:
        an hazardlib rupture
    """
    rup_model = oqparam.inputs['rupture_model']
    [rup_node] = nrml.read(rup_model)
    conv = sourceconverter.RuptureConverter(
        oqparam.rupture_mesh_spacing, oqparam.complex_fault_mesh_spacing)
    rup = conv.convert_node(rup_node)
    rup.tectonic_region_type = '*'  # there is not TRT for scenario ruptures
    rup.seed = oqparam.random_seed
    return rup


def get_source_model_lt(oqparam):
    """
    :param oqparam:
        an :class:`openquake.commonlib.oqvalidation.OqParam` instance
    :returns:
        a :class:`openquake.commonlib.logictree.SourceModelLogicTree`
        instance
    """
    fname = oqparam.inputs.get('source_model_logic_tree')
    if fname:
        # NB: converting the random_seed into an integer is needed on Windows
        return logictree.SourceModelLogicTree(
            fname, validate=False, seed=int(oqparam.random_seed),
            num_samples=oqparam.number_of_logic_tree_samples)
    return logictree.FakeSmlt(oqparam.inputs['source_model'],
                              int(oqparam.random_seed),
                              oqparam.number_of_logic_tree_samples)


def check_nonparametric_sources(fname, smodel, investigation_time):
    """
    :param fname:
        full path to a source model file
    :param smodel:
        source model object
    :param investigation_time:
        investigation_time to compare with in the case of
        nonparametric sources
    :returns:
        the nonparametric sources in the model
    :raises:
        a ValueError if the investigation_time is different from the expected
    """
    # NonParametricSeismicSources
    np = [src for sg in smodel.src_groups for src in sg
          if hasattr(src, 'data')]
    if np and smodel.investigation_time != investigation_time:
        raise ValueError(
            'The source model %s contains an investigation_time '
            'of %s, while the job.ini has %s' % (
                fname, smodel.investigation_time, investigation_time))
    return np


class _SourceModelParser(object):
    # a source model parser featuring a cache based on an
    # openquake.commonlib.source.SourceConverter
    def __init__(self, converter):
        self.converter = converter
        self.fname_hits = collections.Counter()  # fname -> number of calls
        self.changed_sources = 0

    def parse(self, fname, pik, apply_uncertainties):
        """
        :param fname:
            the full pathname of a source model file
        :param pik:
            the pathname of the corresponding pickled file
        :param apply_uncertainties:
            a function modifying the sources
        """
        with open(pik, 'rb') as f:
            sm = pickle.load(f)
        check_nonparametric_sources(
            fname, sm, self.converter.investigation_time)
        for group in sm:
            for src in group:
                changed = apply_uncertainties(src)
                if changed:
                    # redo count_ruptures which can be slow
                    src.num_ruptures = src.count_ruptures()
                    self.changed_sources += 1
        self.fname_hits[fname] += 1
        return sm


def get_source_models(oqparam, gsim_lt, source_model_lt, monitor,
                      in_memory=True):
    """
    Build all the source models generated by the logic tree.

    :param oqparam:
        an :class:`openquake.commonlib.oqvalidation.OqParam` instance
    :param gsim_lt:
        a :class:`openquake.commonlib.logictree.GsimLogicTree` instance
    :param source_model_lt:
        a :class:`openquake.commonlib.logictree.SourceModelLogicTree` instance
    :param monitor:
        a `openquake.baselib.performance.Monitor` instance
    :param in_memory:
        if True, keep in memory the sources, else just collect the TRTs
    :returns:
        an iterator over :class:`openquake.commonlib.logictree.LtSourceModel`
        tuples
    """
    converter = sourceconverter.SourceConverter(
        oqparam.investigation_time,
        oqparam.rupture_mesh_spacing,
        oqparam.complex_fault_mesh_spacing,
        oqparam.width_of_mfd_bin,
        oqparam.area_source_discretization)

    psr = _SourceModelParser(converter)
    pik = {}
    if oqparam.calculation_mode.startswith('ucerf'):
        [grp] = nrml.to_python(oqparam.inputs["source_model"], converter)
    elif in_memory:
        logging.info('Reading the source model(s)')
        dic = logictree.parallel_pickle_source_models(
            gsim_lt, source_model_lt, converter, monitor)

    # consider only the effective realizations
    smlt_dir = os.path.dirname(source_model_lt.filename)
    for sm in source_model_lt.gen_source_models(gsim_lt):
        src_groups = []
        for name in sm.names.split():
            fname = os.path.abspath(os.path.join(smlt_dir, name))
            if oqparam.calculation_mode.startswith('ucerf'):
                sg = copy.copy(grp)
                sg.id = sm.ordinal
                sg.sources = [sg[0].new(sm.ordinal, sm.names)]  # one source
                src_groups.append(sg)
            elif in_memory:
                apply_unc = source_model_lt.make_apply_uncertainties(sm.path)
<<<<<<< HEAD
                src_groups.extend(psr.parse(
                    fname, 'csm/' + dic[fname].relpath, apply_unc,
                    oqparam.investigation_time, monitor))
=======
                src_groups.extend(psr.parse(fname, pik[fname], apply_unc))
>>>>>>> 1986b3bf
            else:  # just collect the TRT models
                src_groups.extend(logictree.read_source_groups(fname))
        num_sources = sum(len(sg.sources) for sg in src_groups)
        sm.src_groups = src_groups
        trts = [mod.trt for mod in src_groups]
        source_model_lt.tectonic_region_types.update(trts)
        logging.info(
            'Processed source model %d with %d potential gsim path(s) and %d '
            'sources', sm.ordinal + 1, sm.num_gsim_paths, num_sources)

        gsim_file = oqparam.inputs.get('gsim_logic_tree')
        if gsim_file:  # check TRTs
            for src_group in src_groups:
                if src_group.trt not in gsim_lt.values:
                    raise ValueError(
                        "Found in %r a tectonic region type %r inconsistent "
                        "with the ones in %r" % (sm, src_group.trt, gsim_file))
        yield sm

    # log if some source file is being used more than once
    dupl = 0
    for fname, hits in psr.fname_hits.items():
        if hits > 1:
            logging.info('%s has been considered %d times', fname, hits)
            if not psr.changed_sources:
                dupl += hits
    if (dupl and not oqparam.optimize_same_id_sources and
            'event_based' not in oqparam.calculation_mode):
        logging.warn('You are doing redundant calculations: please make sure '
                     'that different sources have different IDs and set '
                     'optimize_same_id_sources=true in your .ini file')
    # file cleanup
    if monitor.operation == 'temp':  # temporary monitor
        monitor.hdf5.close()
        os.remove(monitor.hdf5.path)
    for pikfile in pik.values():
        os.remove(pikfile)


def getid(src):
    try:
        return src.source_id
    except AttributeError:
        return src['id']


def get_composite_source_model(oqparam, monitor=None, in_memory=True):
    """
    Parse the XML and build a complete composite source model in memory.

    :param oqparam:
        an :class:`openquake.commonlib.oqvalidation.OqParam` instance
    :param monitor:
         a `openquake.baselib.performance.Monitor` instance
    :param in_memory:
        if False, just parse the XML without instantiating the sources
    """
    smodels = []
    grp_id = 0
    idx = 0
    gsim_lt = get_gsim_lt(oqparam)
    source_model_lt = get_source_model_lt(oqparam)
    if oqparam.number_of_logic_tree_samples == 0:
        logging.info('Potential number of logic tree paths = {:,d}'.format(
            source_model_lt.num_paths * gsim_lt.get_num_paths()))
    if source_model_lt.on_each_source:
        logging.info('There is a logic tree on each source')
    if monitor is None:
        monitor = performance.Monitor('temp', hdf5=hdf5new())
    for source_model in get_source_models(
            oqparam, gsim_lt, source_model_lt, monitor, in_memory=in_memory):
        for src_group in source_model.src_groups:
            src_group.sources = sorted(src_group, key=getid)
            src_group.id = grp_id
            for src in src_group:
                # there are two cases depending on the flag in_memory:
                # 1) src is a hazardlib source and has a src_group_id
                #    attribute; in that case the source has to be numbered
                # 2) src is a Node object, then nothing must be done
                if isinstance(src, Node):
                    continue
                src.src_group_id = grp_id
                src.id = idx
                idx += 1
            grp_id += 1
            if grp_id >= TWO16:
                # the limit is really needed only for event based calculations
                raise ValueError('There is a limit of %d src groups!' % TWO16)
        smodels.append(source_model)
    csm = source.CompositeSourceModel(gsim_lt, source_model_lt, smodels,
                                      oqparam.optimize_same_id_sources)
    for sm in csm.source_models:
        counter = collections.Counter()
        for sg in sm.src_groups:
            for srcid in map(getid, sg):
                counter[srcid] += 1
        dupl = [srcid for srcid in counter if counter[srcid] > 1]
        if dupl:
            raise nrml.DuplicatedID('Found duplicated source IDs in %s: %s'
                                    % (sm, dupl))

    if 'event_based' in oqparam.calculation_mode:
        # initialize the rupture serial numbers before filtering; in
        # this way the serials are independent from the site collection
        csm.init_serials(oqparam.ses_seed)
    return csm


def get_imts(oqparam):
    """
    Return a sorted list of IMTs as hazardlib objects
    """
    return list(map(imt.from_string, sorted(oqparam.imtls)))


def get_risk_model(oqparam):
    """
    Return a :class:`openquake.risklib.riskinput.CompositeRiskModel` instance

   :param oqparam:
        an :class:`openquake.commonlib.oqvalidation.OqParam` instance
    """
    rmdict = get_risk_models(oqparam)
    oqparam.set_risk_imtls(rmdict)
    if oqparam.calculation_mode.endswith('_bcr'):
        retro = get_risk_models(oqparam, 'vulnerability_retrofitted')
    else:
        retro = {}
    return riskinput.CompositeRiskModel(oqparam, rmdict, retro)


def get_exposure(oqparam):
    """
    Read the full exposure in memory and build a list of
    :class:`openquake.risklib.asset.Asset` instances.

    :param oqparam:
        an :class:`openquake.commonlib.oqvalidation.OqParam` instance
    :returns:
        an :class:`Exposure` instance or a compatible AssetCollection
    """
    logging.info('Reading the exposure')
    exposure = asset.Exposure.read(
        oqparam.inputs['exposure'], oqparam.calculation_mode,
        oqparam.region, oqparam.ignore_missing_costs)
    exposure.mesh, exposure.assets_by_site = exposure.get_mesh_assets_by_site()
    return exposure


def get_sitecol_assetcol(oqparam, haz_sitecol=None, cost_types=()):
    """
    :param oqparam: calculation parameters
    :param haz_sitecol: the hazard site collection
    :param cost_types: the expected cost types
    :returns: (site collection, asset collection) instances
    """
    global exposure
    if exposure is None:
        # haz_sitecol not extracted from the exposure
        exposure = get_exposure(oqparam)
    if haz_sitecol is None:
        haz_sitecol = get_site_collection(oqparam)
    missing = set(cost_types) - set(exposure.cost_types['name']) - set(
        ['occupants'])  # TODO: remove occupants and fragility special cases
    if missing and not oqparam.calculation_mode.endswith('damage'):
        expo = oqparam.inputs.get('exposure', '')
        raise InvalidFile(
            'Expected cost types %s but the exposure %r contains %s' % (
                cost_types, expo, exposure.cost_types['name']))
    if oqparam.region_grid_spacing and not oqparam.region:
        # extract the hazard grid from the exposure
        poly = exposure.mesh.get_convex_hull()
        mesh = poly.dilate(oqparam.region_grid_spacing).discretize(
            oqparam.region_grid_spacing)
        if len(mesh) > len(haz_sitecol):
            raise LargeExposureGrid(mesh, haz_sitecol.mesh,
                                    oqparam.region_grid_spacing)
        haz_sitecol = get_site_collection(oqparam, mesh)  # redefine
        haz_distance = oqparam.region_grid_spacing
        if haz_distance != oqparam.asset_hazard_distance:
            logging.info('Using asset_hazard_distance=%d km instead of %d km',
                         haz_distance, oqparam.asset_hazard_distance)
    else:
        haz_distance = oqparam.asset_hazard_distance

    if haz_sitecol.mesh != exposure.mesh:
        # associate the assets to the hazard sites
        tot_assets = sum(len(assets) for assets in exposure.assets_by_site)
        mode = 'strict' if oqparam.region_grid_spacing else 'filter'
        sitecol, assets_by = geo.utils.assoc(
            exposure.assets_by_site, haz_sitecol, haz_distance, mode)
        assets_by_site = [[] for _ in sitecol.complete.sids]
        num_assets = 0
        for sid, assets in zip(sitecol.sids, assets_by):
            assets_by_site[sid] = assets
            num_assets += len(assets)
        logging.info(
            'Associated %d assets to %d sites', num_assets, len(sitecol))
        if num_assets < tot_assets:
            logging.warn('Discarded %d assets outside the '
                         'asset_hazard_distance of %d km',
                         tot_assets - num_assets, haz_distance)
    else:
        # asset sites and hazard sites are the same
        sitecol = haz_sitecol
        assets_by_site = exposure.assets_by_site

    asset_refs = numpy.array(
        [exposure.asset_refs[asset.ordinal]
         for assets in assets_by_site for asset in assets])
    assetcol = asset.AssetCollection(
        asset_refs, assets_by_site, exposure.tagcol, exposure.cost_calculator,
        oqparam.time_event, exposure.occupancy_periods)

    return sitecol, assetcol


def get_mesh_csvdata(csvfile, imts, num_values, validvalues):
    """
    Read CSV data in the format `IMT lon lat value1 ... valueN`.

    :param csvfile:
        a file or file-like object with the CSV data
    :param imts:
        a list of intensity measure types
    :param num_values:
        dictionary with the number of expected values per IMT
    :param validvalues:
        validation function for the values
    :returns:
        the mesh of points and the data as a dictionary
        imt -> array of curves for each site
    """
    number_of_values = dict(zip(imts, num_values))
    lon_lats = {imt: set() for imt in imts}
    data = AccumDict()  # imt -> list of arrays
    check_imt = valid.Choice(*imts)
    for line, row in enumerate(csv.reader(csvfile, delimiter=' '), 1):
        try:
            imt = check_imt(row[0])
            lon_lat = valid.longitude(row[1]), valid.latitude(row[2])
            if lon_lat in lon_lats[imt]:
                raise DuplicatedPoint(lon_lat)
            lon_lats[imt].add(lon_lat)
            values = validvalues(' '.join(row[3:]))
            if len(values) != number_of_values[imt]:
                raise ValueError('Found %d values, expected %d' %
                                 (len(values), number_of_values[imt]))
        except (ValueError, DuplicatedPoint) as err:
            raise err.__class__('%s: file %s, line %d' % (err, csvfile, line))
        data += {imt: [numpy.array(values)]}
    points = lon_lats.pop(imts[0])
    for other_imt, other_points in lon_lats.items():
        if points != other_points:
            raise ValueError('Inconsistent locations between %s and %s' %
                             (imts[0], other_imt))
    lons, lats = zip(*sorted(points))
    mesh = geo.Mesh(numpy.array(lons), numpy.array(lats))
    return mesh, {imt: numpy.array(lst) for imt, lst in data.items()}


def _get_gmfs(oqparam):
    M = len(oqparam.imtls)
    assert M, ('oqparam.imtls is empty, did you call '
               'oqparam.set_risk_imtls(get_risk_models(oqparam))?')
    fname = oqparam.inputs['gmfs']
    if fname.endswith('.csv'):
        array = writers.read_composite_array(fname).array
        R = len(numpy.unique(array['rlzi']))
        if R > 1:
            raise InvalidFile('%s: found %d realizations, currently only one '
                              'realization is supported' % (fname, R))
        # the array has the structure rlzi, sid, eid, gmv_PGA, gmv_...
        dtlist = [(name, array.dtype[name]) for name in array.dtype.names[:3]]
        required_imts = list(oqparam.imtls)
        imts = [name[4:] for name in array.dtype.names[3:]]
        if imts != required_imts:
            raise ValueError('Required %s, but %s contains %s' % (
                required_imts, fname, imts))
        dtlist.append(('gmv', (F32, M)))
        eids = numpy.unique(array['eid'])
        E = len(eids)
        found_eids = set(eids)
        expected_eids = set(range(E))  # expected incremental eids
        missing_eids = expected_eids - found_eids
        if missing_eids:
            raise InvalidFile('Missing eids in the gmfs.csv file: %s'
                              % missing_eids)
        assert expected_eids == found_eids, (expected_eids, found_eids)
        eidx = {eid: e for e, eid in enumerate(eids)}
        sitecol = get_site_collection(oqparam)
        expected_sids = set(sitecol.sids)
        found_sids = set(numpy.unique(array['sid']))
        missing_sids = found_sids - expected_sids
        if missing_sids:
            raise InvalidFile(
                'Found site IDs missing in the sites.csv file: %s' %
                missing_sids)
        N = len(sitecol)
        gmfs = numpy.zeros((R, N, E, M), F32)
        counter = collections.Counter()
        for row in array.view(dtlist):
            key = row['rlzi'], row['sid'], eidx[row['eid']]
            gmfs[key] = row['gmv']
            counter[key] += 1
        dupl = [key for key in counter if counter[key] > 1]
        if dupl:
            raise InvalidFile('Duplicated (rlzi, sid, eid) in the GMFs file: '
                              '%s' % dupl)
    elif fname.endswith('.xml'):
        eids, gmfs_by_imt = get_scenario_from_nrml(oqparam, fname)
        N, E = gmfs_by_imt.shape
        gmfs = numpy.zeros((1, N, E, M), F32)
        for imti, imtstr in enumerate(oqparam.imtls):
            gmfs[0, :, :, imti] = gmfs_by_imt[imtstr]
    else:
        raise NotImplemented('Reading from %s' % fname)
    return eids, gmfs


@deprecated('Reading hazard curves from CSV may change in the future')
def get_pmap_from_csv(oqparam, fname):
    """
    :param oqparam:
        an :class:`openquake.commonlib.oqvalidation.OqParam` instance
    :param fname:
        a .txt file with format `IMT lon lat poe1 ... poeN`
    :returns:
        the site mesh and the hazard curves read by the .txt file
    """
    if not oqparam.imtls:
        oqparam.set_risk_imtls(get_risk_models(oqparam))
    if not oqparam.imtls:
        raise ValueError('Missing intensity_measure_types_and_levels in %s'
                         % oqparam.inputs['job_ini'])
    num_values = list(map(len, list(oqparam.imtls.values())))
    with open(oqparam.inputs['hazard_curves']) as csvfile:
        mesh, hcurves = get_mesh_csvdata(
            csvfile, list(oqparam.imtls), num_values,
            valid.decreasing_probabilities)
    array = numpy.zeros((len(mesh), sum(num_values)))
    for imt_ in hcurves:
        array[:, oqparam.imtls(imt_)] = hcurves[imt_]
    return mesh, ProbabilityMap.from_array(array, range(len(mesh)))


def get_pmap_from_nrml(oqparam, fname):
    """
    :param oqparam:
        an :class:`openquake.commonlib.oqvalidation.OqParam` instance
    :param fname:
        an XML file containing hazard curves
    :returns:
        site mesh, curve array
    """
    hcurves_by_imt = {}
    oqparam.hazard_imtls = imtls = collections.OrderedDict()
    for hcurves in nrml.read(fname):
        imt = hcurves['IMT']
        oqparam.investigation_time = hcurves['investigationTime']
        if imt == 'SA':
            imt += '(%s)' % hcurves['saPeriod']
        imtls[imt] = ~hcurves.IMLs
        data = sorted((~node.Point.pos, ~node.poEs) for node in hcurves[1:])
        hcurves_by_imt[imt] = numpy.array([d[1] for d in data])
    lons, lats = [], []
    for xy, poes in data:
        lons.append(xy[0])
        lats.append(xy[1])
    mesh = geo.Mesh(numpy.array(lons), numpy.array(lats))
    num_levels = sum(len(v) for v in imtls.values())
    array = numpy.zeros((len(mesh), num_levels))
    imtls = DictArray(imtls)
    for imt_ in hcurves_by_imt:
        array[:, imtls(imt_)] = hcurves_by_imt[imt_]
    return mesh, ProbabilityMap.from_array(array, range(len(mesh)))


# used in get_scenario_from_nrml
def _extract_eids_sitecounts(gmfset):
    eids = set()
    counter = collections.Counter()
    for gmf in gmfset:
        eids.add(gmf['ruptureId'])
        for node in gmf:
            counter[node['lon'], node['lat']] += 1
    eids = numpy.array(sorted(eids), numpy.uint64)
    if (eids != numpy.arange(len(eids), dtype=numpy.uint64)).any():
        raise ValueError('There are ruptureIds in the gmfs_file not in the '
                         'range [0, %d)' % len(eids))
    return eids, counter


@deprecated('Use the .csv format for the GMFs instead')
def get_scenario_from_nrml(oqparam, fname):
    """
    :param oqparam:
        an :class:`openquake.commonlib.oqvalidation.OqParam` instance
    :param fname:
        the NRML files containing the GMFs
    :returns:
        a pair (eids, gmf array)
    """
    if not oqparam.imtls:
        oqparam.set_risk_imtls(get_risk_models(oqparam))
    imts = sorted(oqparam.imtls)
    num_imts = len(imts)
    imt_dt = numpy.dtype([(imt, F32) for imt in imts])
    gmfset = nrml.read(fname).gmfCollection.gmfSet
    eids, sitecounts = _extract_eids_sitecounts(gmfset)
    coords = sorted(sitecounts)
    oqparam.sites = [(lon, lat, 0) for lon, lat in coords]
    site_idx = {lonlat: i for i, lonlat in enumerate(coords)}
    oqparam.number_of_ground_motion_fields = num_events = len(eids)
    num_sites = len(oqparam.sites)
    gmf_by_imt = numpy.zeros((num_events, num_sites), imt_dt)
    counts = collections.Counter()
    for i, gmf in enumerate(gmfset):
        if len(gmf) != num_sites:  # there must be one node per site
            raise InvalidFile('Expected %d sites, got %d nodes in %s, line %d'
                              % (num_sites, len(gmf), fname, gmf.lineno))
        counts[gmf['ruptureId']] += 1
        imt = gmf['IMT']
        if imt == 'SA':
            imt = 'SA(%s)' % gmf['saPeriod']
        for node in gmf:
            sid = site_idx[node['lon'], node['lat']]
            gmf_by_imt[imt][i % num_events, sid] = node['gmv']

    for rupid, count in sorted(counts.items()):
        if count < num_imts:
            raise InvalidFile("Found a missing ruptureId %d in %s" %
                              (rupid, fname))
        elif count > num_imts:
            raise InvalidFile("Found a duplicated ruptureId '%s' in %s" %
                              (rupid, fname))
    expected_gmvs_per_site = num_imts * len(eids)
    for lonlat, counts in sitecounts.items():
        if counts != expected_gmvs_per_site:
            raise InvalidFile(
                '%s: expected %d gmvs at location %s, found %d' %
                (fname, expected_gmvs_per_site, lonlat, counts))
    return eids, gmf_by_imt.T


def get_mesh_hcurves(oqparam):
    """
    Read CSV data in the format `lon lat, v1-vN, w1-wN, ...`.

    :param oqparam:
        an :class:`openquake.commonlib.oqvalidation.OqParam` instance
    :returns:
        the mesh of points and the data as a dictionary
        imt -> array of curves for each site
    """
    imtls = oqparam.imtls
    lon_lats = set()
    data = AccumDict()  # imt -> list of arrays
    ncols = len(imtls) + 1  # lon_lat + curve_per_imt ...
    csvfile = oqparam.inputs['hazard_curves']
    for line, row in enumerate(csv.reader(csvfile), 1):
        try:
            if len(row) != ncols:
                raise ValueError('Expected %d columns, found %d' %
                                 ncols, len(row))
            x, y = row[0].split()
            lon_lat = valid.longitude(x), valid.latitude(y)
            if lon_lat in lon_lats:
                raise DuplicatedPoint(lon_lat)
            lon_lats.add(lon_lat)
            for i, imt_ in enumerate(imtls, 1):
                values = valid.decreasing_probabilities(row[i])
                if len(values) != len(imtls[imt_]):
                    raise ValueError('Found %d values, expected %d' %
                                     (len(values), len(imtls([imt_]))))
                data += {imt_: [numpy.array(values)]}
        except (ValueError, DuplicatedPoint) as err:
            raise err.__class__('%s: file %s, line %d' % (err, csvfile, line))
    lons, lats = zip(*sorted(lon_lats))
    mesh = geo.Mesh(numpy.array(lons), numpy.array(lats))
    return mesh, {imt: numpy.array(lst) for imt, lst in data.items()}


# used in utils/reduce_sm and utils/extract_source
def reduce_source_model(smlt_file, source_ids, remove=True):
    """
    Extract sources from the composite source model
    """
    for path in logictree.collect_info(smlt_file).smpaths:
        root = nrml.read(path)
        model = Node('sourceModel', root[0].attrib)
        origmodel = root[0]
        if root['xmlns'] == 'http://openquake.org/xmlns/nrml/0.4':
            for src_node in origmodel:
                if src_node['id'] in source_ids:
                    model.nodes.append(src_node)
        else:  # nrml/0.5
            for src_group in origmodel:
                sg = copy.copy(src_group)
                sg.nodes = []
                weights = src_group.get('srcs_weights')
                if weights:
                    assert len(weights) == len(src_group.nodes)
                else:
                    weights = [1] * len(src_group.nodes)
                src_group['srcs_weights'] = reduced_weigths = []
                for src_node, weight in zip(src_group, weights):
                    if src_node['id'] in source_ids:
                        sg.nodes.append(src_node)
                        reduced_weigths.append(weight)
                if sg.nodes:
                    model.nodes.append(sg)
        shutil.copy(path, path + '.bak')
        if model:
            with open(path, 'wb') as f:
                nrml.write([model], f, xmlns=root['xmlns'])
                logging.warn('Reduced %s' % path)
        elif remove:  # remove the files completely reduced
            os.remove(path)


def get_checksum32(oqparam):
    """
    Build an unsigned 32 bit integer from the input files of the calculation
    """
    # NB: using adler32 & 0xffffffff is the documented way to get a checksum
    # which is the same between Python 2 and Python 3
    checksum = 0
    for key in sorted(oqparam.inputs):
        fname = oqparam.inputs[key]
        if not fname:
            continue
        elif key == 'source':  # list of fnames and/or strings
            for f in fname:
                data = open(f, 'rb').read()
                checksum = zlib.adler32(data, checksum) & 0xffffffff
        elif os.path.exists(fname):
            data = open(fname, 'rb').read()
            checksum = zlib.adler32(data, checksum) & 0xffffffff
        else:
            raise ValueError('%s does not exist or is not a file' % fname)
    return checksum<|MERGE_RESOLUTION|>--- conflicted
+++ resolved
@@ -479,17 +479,18 @@
         self.fname_hits = collections.Counter()  # fname -> number of calls
         self.changed_sources = 0
 
-    def parse(self, fname, pik, apply_uncertainties):
+    def parse(self, fname, relpath, apply_uncertainties, monitor):
         """
         :param fname:
             the full pathname of a source model file
-        :param pik:
-            the pathname of the corresponding pickled file
+        :param relpath:
+            the relative path to the pickled source model
         :param apply_uncertainties:
             a function modifying the sources
+        :param monitor:
+            a Monitor instance with an .hdf5 attribute
         """
-        with open(pik, 'rb') as f:
-            sm = pickle.load(f)
+        sm = monitor.hdf5[relpath]
         check_nonparametric_sources(
             fname, sm, self.converter.investigation_time)
         for group in sm:
@@ -551,13 +552,8 @@
                 src_groups.append(sg)
             elif in_memory:
                 apply_unc = source_model_lt.make_apply_uncertainties(sm.path)
-<<<<<<< HEAD
                 src_groups.extend(psr.parse(
-                    fname, 'csm/' + dic[fname].relpath, apply_unc,
-                    oqparam.investigation_time, monitor))
-=======
-                src_groups.extend(psr.parse(fname, pik[fname], apply_unc))
->>>>>>> 1986b3bf
+                    fname, 'csm/' + dic[fname].relpath, apply_unc, monitor))
             else:  # just collect the TRT models
                 src_groups.extend(logictree.read_source_groups(fname))
         num_sources = sum(len(sg.sources) for sg in src_groups)
