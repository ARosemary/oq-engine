--- conflicted
+++ resolved
@@ -445,26 +445,6 @@
                 weight=get_weight, key=self.riskinput_key)
         return res
 
-<<<<<<< HEAD
-# functions useful for the calculators ScenarioDamage and ScenarioRisk
-
-
-def expand(gmf, haz_sitecol, risk_sitecol):
-    """
-    :param gmf: a GMF matrix of shape (N', R) with N' <= N
-    :param haz_sitecol: a site collection of N elements
-    :param risk_sitecol: a site collection of N'' <= N' elements
-    :returns: a GMF matrix of shape (N, R) filled with zeros
-    """
-    risk_indices = set(risk_sitecol.indices)
-    n, r = gmf.shape
-    zeros = numpy.zeros((len(haz_sitecol.complete), r), gmf.dtype)
-    for i, gmvs in zip(haz_sitecol.indices, gmf):
-        if i in risk_indices:
-            zeros[i, :] = gmvs
-    return zeros
-=======
->>>>>>> 37ed2594
 
 # functions useful for the calculators ScenarioDamage and ScenarioRisk
 
@@ -474,25 +454,14 @@
     :returns: a dictionary of gmfs
     """
     if 'gmfs' in calc.oqparam.inputs:  # from file
-<<<<<<< HEAD
-        gmfs = read_gmfs_from_csv(calc)
-    else:  # from rupture
-        haz_sitecol = calc.datastore.parent['sitecol']
-        risk_sitecol = calc.sitecol
-        gmfs = {k: expand(gmf, haz_sitecol, risk_sitecol)
-                for k, gmf in calc.gmf_by_trt_gsim.iteritems()}
-=======
         return read_gmfs_from_csv(calc)
     # else from rupture
     gmf = calc.datastore['/gmfs/col00'].value
-    if calc.datastore.parent:
-        haz_sitecol = calc.datastore.parent['sitecol']
-    else:
-        haz_sitecol = calc.sitecol
     # NB: if the hazard site collection has N sites, the hazard
     # filtered site collection for the nonzero GMFs has N' <= N sites
     # whereas the risk site collection associated to the assets
     # has N'' <= N' sites
+    haz_sitecol = calc.datastore.parent['sitecol']  # N' values
     risk_indices = set(calc.sitecol.indices)  # N'' values
     N = len(haz_sitecol.complete)
     imt_dt = numpy.dtype([(imt, float) for imt in calc.oqparam.imtls])
@@ -506,7 +475,6 @@
             if sid in risk_indices:
                 for trt_id, gsim in gmfs:
                     gmfs[trt_id, gsim][sid, rupid] = gmv[gsim]
->>>>>>> 37ed2594
     return gmfs
 
 
