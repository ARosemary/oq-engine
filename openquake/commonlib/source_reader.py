--- conflicted
+++ resolved
@@ -124,12 +124,8 @@
                 sg.sources = src.get_background_sources()
             else:  # event_based, use one source
                 sg.sources = [src]
-<<<<<<< HEAD
-=======
                 src.planes = planes
                 src.sections = src.get_sections()
-            serial = init_serials(sg, serial)
->>>>>>> 500e589c
         return CompositeSourceModel(full_lt, src_groups)
 
     logging.info('Reading the source model(s) in parallel')
@@ -257,21 +253,6 @@
     return CompositeSourceModel(full_lt, src_groups)
 
 
-<<<<<<< HEAD
-=======
-def init_serials(sources, serial):
-    """
-    Needed only for event based calculations
-    """
-    for src in sources:
-        src.serial = serial
-        if not src.num_ruptures:
-            src.num_ruptures = src.count_ruptures()
-        serial += src.num_ruptures * len(src.et_ids)
-    return serial
-
-
->>>>>>> 500e589c
 class CompositeSourceModel:
     """
     :param full_lt:
