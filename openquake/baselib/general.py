# -*- coding: utf-8 -*-
# vim: tabstop=4 shiftwidth=4 softtabstop=4

# Copyright (C) 2014-2020 GEM Foundation
#
# OpenQuake is free software: you can redistribute it and/or modify it
# under the terms of the GNU Affero General Public License as published
# by the Free Software Foundation, either version 3 of the License, or
# (at your option) any later version.
#
# OpenQuake is distributed in the hope that it will be useful,
# but WITHOUT ANY WARRANTY; without even the implied warranty of
# MERCHANTABILITY or FITNESS FOR A PARTICULAR PURPOSE.  See the
# GNU General Public License for more details.
#
# You should have received a copy of the GNU Affero General Public License
# along with OpenQuake.  If not, see <http://www.gnu.org/licenses/>.

"""
Utility functions of general interest.
"""
import os
import sys
import zlib
import copy
import math
import pickle
import socket
import random
import atexit
import zipfile
import builtins
import operator
import warnings
import tempfile
import importlib
import itertools
import subprocess
import multiprocessing
from contextlib import contextmanager
from collections.abc import Mapping, Container, MutableSequence
import numpy
from decorator import decorator
from openquake.baselib.python3compat import decode

U16 = numpy.uint16
F32 = numpy.float32
F64 = numpy.float64
TWO16 = 2 ** 16
BASE64 = 'ABCDEFGHIJKLMNOPQRSTUVWXYZabcdefghijklmnopqrstuvwxyz0123456789+-'
mp = multiprocessing.get_context('spawn')


def duplicated(items):
    """
    :returns: True if the items are duplicated, False otherwise
    """
    return len(items) > len(set(items))


def cached_property(method):
    """
    :param method: a method without arguments except self
    :returns: a cached property
    """
    name = method.__name__

    def newmethod(self):
        try:
            val = self.__dict__[name]
        except KeyError:
            val = method(self)
            self.__dict__[name] = val
        return val
    newmethod.__name__ = method.__name__
    newmethod.__doc__ = method.__doc__
    return property(newmethod)


def nokey(item):
    """
    Dummy function to apply to items without a key
    """
    return 'Unspecified'


class WeightedSequence(MutableSequence):
    """
    A wrapper over a sequence of weighted items with a total weight attribute.
    Adding items automatically increases the weight.
    """
    @classmethod
    def merge(cls, ws_list):
        """
        Merge a set of WeightedSequence objects.

        :param ws_list:
            a sequence of :class:
            `openquake.baselib.general.WeightedSequence` instances
        :returns:
            a :class:`openquake.baselib.general.WeightedSequence` instance
        """
        return sum(ws_list, cls())

    def __init__(self, seq=()):
        """
        param seq: a finite sequence of pairs (item, weight)
        """
        self._seq = []
        self.weight = 0
        self.extend(seq)

    def __getitem__(self, sliceobj):
        """
        Return an item or a slice
        """
        return self._seq[sliceobj]

    def __setitem__(self, i, v):
        """
        Modify the sequence
        """
        self._seq[i] = v

    def __delitem__(self, sliceobj):
        """
        Remove an item from the sequence
        """
        del self._seq[sliceobj]

    def __len__(self):
        """
        The length of the sequence
        """
        return len(self._seq)

    def __add__(self, other):
        """
        Add two weighted sequences and return a new WeightedSequence
        with weight equal to the sum of the weights.
        """
        new = self.__class__()
        new._seq.extend(self._seq)
        new._seq.extend(other._seq)
        new.weight = self.weight + other.weight
        return new

    def insert(self, i, item_weight):
        """
        Insert an item with the given weight in the sequence
        """
        item, weight = item_weight
        self._seq.insert(i, item)
        self.weight += weight

    def __lt__(self, other):
        """
        Ensure ordering by weight
        """
        return self.weight < other.weight

    def __eq__(self, other):
        """
        Compare for equality the items contained in self
        """
        return all(x == y for x, y in zip(self, other))

    def __repr__(self):
        """
        String representation of the sequence, including the weight
        """
        return '<%s %s, weight=%s>' % (self.__class__.__name__,
                                       self._seq, self.weight)


def distinct(keys):
    """
    Return the distinct keys in order.
    """
    known = set()
    outlist = []
    for key in keys:
        if key not in known:
            outlist.append(key)
        known.add(key)
    return outlist


def ceil(a, b):
    """
    Divide a / b and return the biggest integer close to the quotient.

    :param a:
        a number
    :param b:
        a positive number
    :returns:
        the biggest integer close to the quotient
    """
    assert b > 0, b
    return int(math.ceil(float(a) / b))


def block_splitter(items, max_weight, weight=lambda item: 1, key=nokey,
                   sort=False):
    """
    :param items: an iterator over items
    :param max_weight: the max weight to split on
    :param weight: a function returning the weigth of a given item
    :param key: a function returning the kind of a given item
    :param sort: if True, sort the items by reverse weight before splitting

    Group together items of the same kind until the total weight exceeds the
    `max_weight` and yield `WeightedSequence` instances. Items
    with weight zero are ignored.

    For instance

     >>> items = 'ABCDE'
     >>> list(block_splitter(items, 3))
     [<WeightedSequence ['A', 'B', 'C'], weight=3>, <WeightedSequence ['D', 'E'], weight=2>]

    The default weight is 1 for all items. Here is an example leveraning on the
    key to group together results:

    >>> items = ['A1', 'C2', 'D2', 'E2']
    >>> list(block_splitter(items, 2, key=operator.itemgetter(1)))
    [<WeightedSequence ['A1'], weight=1>, <WeightedSequence ['C2', 'D2'], weight=2>, <WeightedSequence ['E2'], weight=1>]
    """
    if max_weight <= 0:
        raise ValueError('max_weight=%s' % max_weight)
    ws = WeightedSequence([])
    prev_key = 'Unspecified'
    for item in sorted(items, key=weight, reverse=True) if sort else items:
        w = weight(item)
        k = key(item)
        if w < 0:  # error
            raise ValueError('The item %r got a negative weight %s!' %
                             (item, w))
        elif ws.weight + w > max_weight or k != prev_key:
            new_ws = WeightedSequence([(item, w)])
            if ws:
                yield ws
            ws = new_ws
        elif w > 0:  # ignore items with 0 weight
            ws.append((item, w))
        prev_key = k
    if ws:
        yield ws


def split_in_slices(number, num_slices):
    """
    :param number: a positive number to split in slices
    :param num_slices: the number of slices to return (at most)
    :returns: a list of slices

    >>> split_in_slices(4, 2)
    [slice(0, 2, None), slice(2, 4, None)]
    >>> split_in_slices(5, 1)
    [slice(0, 5, None)]
    >>> split_in_slices(5, 2)
    [slice(0, 3, None), slice(3, 5, None)]
    >>> split_in_slices(2, 4)
    [slice(0, 1, None), slice(1, 2, None)]
    """
    assert number > 0, number
    assert num_slices > 0, num_slices
    blocksize = int(math.ceil(number / num_slices))
    slices = []
    start = 0
    while True:
        stop = min(start + blocksize, number)
        slices.append(slice(start, stop))
        if stop == number:
            break
        start += blocksize
    return slices


def gen_slices(start, stop, blocksize):
    """
    Yields slices of lenght at most block_size.

    >>> list(gen_slices(1, 6, 2))
    [slice(1, 3, None), slice(3, 5, None), slice(5, 6, None)]
    """
    assert start <= stop, (start, stop)
    assert blocksize > 0, blocksize
    while True:
        yield slice(start, min(start + blocksize, stop))
        start += blocksize
        if start >= stop:
            break


def split_in_blocks(sequence, hint, weight=lambda item: 1, key=nokey):
    """
    Split the `sequence` in a number of WeightedSequences close to `hint`.

    :param sequence: a finite sequence of items
    :param hint: an integer suggesting the number of subsequences to generate
    :param weight: a function returning the weigth of a given item
    :param key: a function returning the key of a given item

    The WeightedSequences are of homogeneous key and they try to be
    balanced in weight. For instance

     >>> items = 'ABCDE'
     >>> list(split_in_blocks(items, 3))
     [<WeightedSequence ['A', 'B'], weight=2>, <WeightedSequence ['C', 'D'], weight=2>, <WeightedSequence ['E'], weight=1>]

    """
    if isinstance(sequence, int):
        return split_in_slices(sequence, hint)
    elif hint in (0, 1) and key is nokey:  # do not split
        return [sequence]
    elif hint in (0, 1):  # split by key
        blocks = []
        for k, group in groupby(sequence, key).items():
            blocks.append(group)
        return blocks
    items = sorted(sequence, key=lambda item: (key(item), weight(item)))
    assert hint > 0, hint
    assert len(items) > 0, len(items)
    total_weight = float(sum(weight(item) for item in items))
    return block_splitter(items, math.ceil(total_weight / hint), weight, key)


def assert_close(a, b, rtol=1e-07, atol=0, context=None):
    """
    Compare for equality up to a given precision two composite objects
    which may contain floats. NB: if the objects are or contain generators,
    they are exhausted.

    :param a: an object
    :param b: another object
    :param rtol: relative tolerance
    :param atol: absolute tolerance
    """
    if isinstance(a, float) or isinstance(a, numpy.ndarray) and a.shape:
        # shortcut
        numpy.testing.assert_allclose(a, b, rtol, atol)
        return
    if isinstance(a, (str, bytes, int)):
        # another shortcut
        assert a == b, (a, b)
        return
    if hasattr(a, 'keys'):  # dict-like objects
        assert a.keys() == b.keys(), set(a).symmetric_difference(set(b))
        for x in a:
            if x != '__geom__':
                assert_close(a[x], b[x], rtol, atol, x)
        return
    if hasattr(a, '__dict__'):  # objects with an attribute dictionary
        assert_close(vars(a), vars(b), context=a)
        return
    if hasattr(a, '__iter__'):  # iterable objects
        xs, ys = list(a), list(b)
        assert len(xs) == len(ys), ('Lists of different lenghts: %d != %d'
                                    % (len(xs), len(ys)))
        for x, y in zip(xs, ys):
            assert_close(x, y, rtol, atol, x)
        return
    if a == b:  # last attempt to avoid raising the exception
        return
    ctx = '' if context is None else 'in context ' + repr(context)
    raise AssertionError('%r != %r %s' % (a, b, ctx))


_tmp_paths = []


def gettemp(content=None, dir=None, prefix="tmp", suffix="tmp", remove=True):
    """Create temporary file with the given content.

    Please note: the temporary file can be deleted by the caller or not.

    :param string content: the content to write to the temporary file.
    :param string dir: directory where the file should be created
    :param string prefix: file name prefix
    :param string suffix: file name suffix
    :returns: a string with the path to the temporary file
    """
    if dir is not None:
        if not os.path.exists(dir):
            os.makedirs(dir)
    fh, path = tempfile.mkstemp(dir=dir, prefix=prefix, suffix=suffix)
    if remove:
        _tmp_paths.append(path)
    with os.fdopen(fh, "wb") as fh:
        if content:
            if hasattr(content, 'encode'):
                content = content.encode('utf8')
            fh.write(content)
    return path


@atexit.register
def removetmp():
    """
    Remove the temporary files created by gettemp
    """
    for path in _tmp_paths:
        if os.path.exists(path):  # not removed yet
            try:
                os.remove(path)
            except PermissionError:
                pass


def git_suffix(fname):
    """
    :returns: `<short git hash>` if Git repository found
    """
    # we assume that the .git folder is two levels above any package
    # i.e. openquake/engine/../../.git
    git_path = os.path.join(os.path.dirname(fname), '..', '..', '.git')

    # macOS complains if we try to execute git and it's not available.
    # Code will run, but a pop-up offering to install bloatware (Xcode)
    # is raised. This is annoying in end-users installations, so we check
    # if .git exists before trying to execute the git executable
    if os.path.isdir(git_path):
        try:
            gh = subprocess.check_output(
                ['git', 'rev-parse', '--short', 'HEAD'],
                stderr=open(os.devnull, 'w'),
                cwd=os.path.dirname(git_path)).strip()
            gh = "-git" + decode(gh) if gh else ''
            return gh
        except Exception:
            # trapping everything on purpose; git may not be installed or it
            # may not work properly
            pass

    return ''


def run_in_process(code, *args):
    """
    Run in an external process the given Python code and return the
    output as a Python object. If there are arguments, then code is
    taken as a template and traditional string interpolation is performed.

    :param code: string or template describing Python code
    :param args: arguments to be used for interpolation
    :returns: the output of the process, as a Python object
    """
    if args:
        code %= args
    try:
        out = subprocess.check_output([sys.executable, '-c', code])
    except subprocess.CalledProcessError as exc:
        print(exc.cmd[-1], file=sys.stderr)
        raise
    if out:
        out = out.rstrip(b'\x1b[?1034h')
        # this is absurd, but it happens: just importing a module can
        # produce escape sequences in stdout, see for instance
        # https://bugs.python.org/issue19884
        return eval(out, {}, {})


@contextmanager
def start_many(func, allargs, **kw):
    """
    Start multiple processes simultaneously
    """
    procs = []
    for args in allargs:
        proc = mp.Process(target=func, args=args, kwargs=kw)
        proc.start()
        procs.append(proc)
    try:
        yield
    finally:
        for proc in procs:
            proc.join()


class CodeDependencyError(Exception):
    pass


def import_all(module_or_package):
    """
    If `module_or_package` is a module, just import it; if it is a package,
    recursively imports all the modules it contains. Returns the names of
    the modules that were imported as a set. The set can be empty if
    the modules were already in sys.modules.
    """
    already_imported = set(sys.modules)
    mod_or_pkg = importlib.import_module(module_or_package)
    if not hasattr(mod_or_pkg, '__path__'):  # is a simple module
        return set(sys.modules) - already_imported
    # else import all modules contained in the package
    [pkg_path] = mod_or_pkg.__path__
    n = len(pkg_path)
    for cwd, dirs, files in os.walk(pkg_path):
        if all(os.path.basename(f) != '__init__.py' for f in files):
            # the current working directory is not a subpackage
            continue
        for f in files:
            if f.endswith('.py'):
                # convert PKGPATH/subpackage/module.py -> subpackage.module
                # works at any level of nesting
                modname = (module_or_package + cwd[n:].replace(os.sep, '.') +
                           '.' + os.path.basename(f[:-3]))
                importlib.import_module(modname)
    return set(sys.modules) - already_imported


def assert_independent(package, *packages):
    """
    :param package: Python name of a module/package
    :param packages: Python names of modules/packages

    Make sure the `package` does not depend from the `packages`.
    """
    assert packages, 'At least one package must be specified'
    import_package = 'from openquake.baselib.general import import_all\n' \
                     'print(import_all("%s"))' % package
    imported_modules = run_in_process(import_package)
    for mod in imported_modules:
        for pkg in packages:
            if mod.startswith(pkg):
                raise CodeDependencyError('%s depends on %s' % (package, pkg))


class CallableDict(dict):
    r"""
    A callable object built on top of a dictionary of functions, used
    as a smart registry or as a poor man generic function dispatching
    on the first argument. It is typically used to implement converters.
    Here is an example:

    >>> format_attrs = CallableDict()  # dict of functions (fmt, obj) -> str

    >>> @format_attrs.add('csv')  # implementation for csv
    ... def format_attrs_csv(fmt, obj):
    ...     items = sorted(vars(obj).items())
    ...     return '\n'.join('%s,%s' % item for item in items)

    >>> @format_attrs.add('json')  # implementation for json
    ... def format_attrs_json(fmt, obj):
    ...     return json.dumps(vars(obj))

    `format_attrs(fmt, obj)` calls the correct underlying function
    depending on the `fmt` key. If the format is unknown a `KeyError` is
    raised. It is also possible to set a `keymissing` function to specify
    what to return if the key is missing.

    For a more practical example see the implementation of the exporters
    in openquake.calculators.export
    """
    def __init__(self, keyfunc=lambda key: key, keymissing=None):
        super().__init__()
        self.keyfunc = keyfunc
        self.keymissing = keymissing

    def add(self, *keys):
        """
        Return a decorator registering a new implementation for the
        CallableDict for the given keys.
        """
        def decorator(func):
            for key in keys:
                self[key] = func
            return func
        return decorator

    def __call__(self, obj, *args, **kw):
        key = self.keyfunc(obj)
        return self[key](obj, *args, **kw)

    def __missing__(self, key):
        if callable(self.keymissing):
            return self.keymissing
        raise KeyError(key)


class pack(dict):
    """
    Compact a dictionary of lists into a dictionary of arrays.
    If attrs are given, consider those keys as attributes. For instance,

    >>> p = pack(dict(x=[1], a=[0]), ['a'])
    >>> p
    {'x': array([1])}
    >>> p.a
    array([0])
    """
    def __init__(self, dic, attrs=()):
        for k, v in dic.items():
            arr = numpy.array(v)
            if k in attrs:
                setattr(self, k, arr)
            else:
                self[k] = arr


class AccumDict(dict):
    """
    An accumulating dictionary, useful to accumulate variables::

     >>> acc = AccumDict()
     >>> acc += {'a': 1}
     >>> acc += {'a': 1, 'b': 1}
     >>> acc
     {'a': 2, 'b': 1}
     >>> {'a': 1} + acc
     {'a': 3, 'b': 1}
     >>> acc + 1
     {'a': 3, 'b': 2}
     >>> 1 - acc
     {'a': -1, 'b': 0}
     >>> acc - 1
     {'a': 1, 'b': 0}

    The multiplication has been defined:

     >>> prob1 = AccumDict(dict(a=0.4, b=0.5))
     >>> prob2 = AccumDict(dict(b=0.5))
     >>> prob1 * prob2
     {'a': 0.4, 'b': 0.25}
     >>> prob1 * 1.2
     {'a': 0.48, 'b': 0.6}
     >>> 1.2 * prob1
     {'a': 0.48, 'b': 0.6}

    And even the power:

    >>> prob2 ** 2
    {'b': 0.25}

    It is very common to use an AccumDict of accumulators; here is an
    example using the empty list as accumulator:

    >>> acc = AccumDict(accum=[])
    >>> acc['a'] += [1]
    >>> acc['b'] += [2]
    >>> sorted(acc.items())
    [('a', [1]), ('b', [2])]

    The implementation is smart enough to make (deep) copies of the
    accumulator, therefore each key has a different accumulator, which
    initially is the empty list (in this case).
    """
    def __init__(self, dic=None, accum=None, keys=()):
        for key in keys:
            self[key] = copy.deepcopy(accum)
        if dic:
            self.update(dic)
        self.accum = accum

    def __iadd__(self, other):
        if hasattr(other, 'items'):
            for k, v in other.items():
                if k not in self:
                    self[k] = v
                elif isinstance(v, list):
                    # specialized for speed
                    self[k].extend(v)
                else:
                    self[k] = self[k] + v
        else:  # add other to all elements
            for k in self:
                self[k] = self[k] + other
        return self

    def __add__(self, other):
        new = self.__class__(self)
        new += other
        return new

    __radd__ = __add__

    def __isub__(self, other):
        if hasattr(other, 'items'):
            for k, v in other.items():
                try:
                    self[k] = self[k] - v
                except KeyError:
                    self[k] = v
        else:  # subtract other to all elements
            for k in self:
                self[k] = self[k] - other
        return self

    def __sub__(self, other):
        new = self.__class__(self)
        new -= other
        return new

    def __rsub__(self, other):
        return - self.__sub__(other)

    def __neg__(self):
        return self.__class__({k: -v for k, v in self.items()})

    def __invert__(self):
        return self.__class__({k: ~v for k, v in self.items()})

    def __imul__(self, other):
        if hasattr(other, 'items'):
            for k, v in other.items():
                try:
                    self[k] = self[k] * v
                except KeyError:
                    self[k] = v
        else:  # add other to all elements
            for k in self:
                self[k] = self[k] * other
        return self

    def __mul__(self, other):
        new = self.__class__(self)
        new *= other
        return new

    __rmul__ = __mul__

    def __pow__(self, n):
        new = self.__class__(self)
        for key in new:
            new[key] **= n
        return new

    def __truediv__(self, other):
        return self * (1. / other)

    def __missing__(self, key):
        if self.accum is None:
            # no accumulator, accessing a missing key is an error
            raise KeyError(key)
        val = self[key] = copy.deepcopy(self.accum)
        return val

    def apply(self, func, *extras):
        """
        >> a = AccumDict({'a': 1,  'b': 2})
        >> a.apply(lambda x, y: 2 * x + y, 1)
        {'a': 3, 'b': 5}
        """
        return self.__class__({key: func(value, *extras)
                               for key, value in self.items()})


def copyobj(obj, **kwargs):
    """
    :returns: a shallow copy of obj with some changed attributes
    """
    new = copy.copy(obj)
    for k, v in kwargs.items():
        setattr(new, k, v)
    return new


# return a dict imt -> slice and the total number of levels
def _slicedict_n(imt_dt):
    n = 0
    slicedic = {}
    for imt in imt_dt.names:
        shp = imt_dt[imt].shape
        n1 = n + (shp[0] if shp else 1)
        slicedic[imt] = slice(n, n1)
        n = n1
    return slicedic, n


class DictArray(Mapping):
    """
    A small wrapper over a dictionary of arrays serializable to HDF5:

    >>> d = DictArray({'PGA': [0.01, 0.02, 0.04], 'PGV': [0.1, 0.2]})
    >>> from openquake.baselib import hdf5
    >>> with hdf5.File('/tmp/x.h5', 'w') as f:
    ...      f['d'] = d
    ...      f['d']
    <DictArray
    PGA: [0.01 0.02 0.04]
    PGV: [0.1 0.2]>

    The DictArray maintains the lexicographic order of the keys.
    """
    def __init__(self, imtls):
        self.dt = dt = numpy.dtype(
            [(str(imt), F64,
              (len(imls),) if hasattr(imls, '__len__') else (1,))
             for imt, imls in sorted(imtls.items())])
        self.slicedic, num_levels = _slicedict_n(dt)
        self.array = numpy.zeros(num_levels, F64)
        lenset = set()
        for imt, imls in imtls.items():
            self[imt] = imls
            try:
                lenset.add(len(imls))
            except TypeError:
                lenset.add(1)
        if len(lenset) == 1:
            self.L1 = lenset.pop()
        else:
            self.L1 = None

    def isnan(self):
        """
        :returns: true if all the underlying values are NaNs
        """
        return numpy.isnan(self.array).all()

    def new(self, array):
        """
        Convert an array of compatible length into a DictArray:

        >>> d = DictArray({'PGA': [0.01, 0.02, 0.04], 'PGV': [0.1, 0.2]})
        >>> d.new(numpy.arange(0, 5, 1))  # array of lenght 5 = 3 + 2
        <DictArray
        PGA: [0 1 2]
        PGV: [3 4]>
        """
        assert len(self.array) == len(array)
        arr = object.__new__(self.__class__)
        arr.dt = self.dt
        arr.slicedic = self.slicedic
        arr.array = array
        return arr

    def __call__(self, imt):
        return self.slicedic[imt]

    def __getitem__(self, imt):
        return self.array[self.slicedic[imt]]

    def __setitem__(self, imt, array):
        self.array[self.slicedic[imt]] = array

    def __iter__(self):
        for imt in self.dt.names:
            yield imt

    def __len__(self):
        return len(self.dt.names)

    def __toh5__(self):
        carray = numpy.zeros(1, self.dt)
        for imt in self:
            carray[imt] = self[imt]
        return carray, {}

    def __fromh5__(self, carray, attrs):
        self.array = carray[:].view(F64)
        self.dt = dt = numpy.dtype(
            [(str(imt), F64, len(carray[0][imt]))
             for imt in carray.dtype.names])
        self.slicedic, num_levels = _slicedict_n(dt)
        for imt in carray.dtype.names:
            self[imt] = carray[0][imt]

    def __eq__(self, other):
        arr = self.array == other.array
        if isinstance(arr, bool):
            return arr
        return arr.all()

    def __ne__(self, other):
        return not self.__eq__(other)

    def __repr__(self):
        data = ['%s: %s' % (imt, self[imt]) for imt in self]
        return '<%s\n%s>' % (self.__class__.__name__, '\n'.join(data))


def groupby(objects, key, reducegroup=list):
    """
    :param objects: a sequence of objects with a key value
    :param key: the key function to extract the key value
    :param reducegroup: the function to apply to each group
    :returns: a dict {key value: map(reducegroup, group)}

    >>> groupby(['A1', 'A2', 'B1', 'B2', 'B3'], lambda x: x[0],
    ...         lambda group: ''.join(x[1] for x in group))
    {'A': '12', 'B': '123'}
    """
    kgroups = itertools.groupby(sorted(objects, key=key), key)
    return {k: reducegroup(group) for k, group in kgroups}


def groupby2(records, kfield, vfield):
    """
    :param records: a sequence of records with positional or named fields
    :param kfield: the index/name/tuple specifying the field to use as a key
    :param vfield: the index/name/tuple specifying the field to use as a value
    :returns: an list of pairs of the form (key, [value, ...]).

    >>> groupby2(['A1', 'A2', 'B1', 'B2', 'B3'], 0, 1)
    [('A', ['1', '2']), ('B', ['1', '2', '3'])]

    Here is an example where the keyfield is a tuple of integers:

    >>> groupby2(['A11', 'A12', 'B11', 'B21'], (0, 1), 2)
    [(('A', '1'), ['1', '2']), (('B', '1'), ['1']), (('B', '2'), ['1'])]
    """
    if isinstance(kfield, tuple):
        kgetter = operator.itemgetter(*kfield)
    else:
        kgetter = operator.itemgetter(kfield)
    if isinstance(vfield, tuple):
        vgetter = operator.itemgetter(*vfield)
    else:
        vgetter = operator.itemgetter(vfield)
    dic = groupby(records, kgetter, lambda rows: [vgetter(r) for r in rows])
    return list(dic.items())  # Python3 compatible


def bin_idxs(values, nbins, key=None, minval=None, maxval=None):
    """
    :param values: an array of N floats (or arrays)
    :returns: an array of N indices
    """
    assert len(values)
    if key is not None:
        values = numpy.array([key(val) for val in values])
    if minval is None:
        minval = values.min()
    if maxval is None:
        maxval = values.max()
    if minval == maxval:
        bins = [minval] * nbins
    else:
        bins = numpy.arange(minval, maxval, (maxval-minval) / nbins)
    return numpy.searchsorted(bins, values, side='right')


def groupby_bin(values, nbins, key=None, minval=None, maxval=None):
    """
    >>> values = numpy.arange(10)
    >>> for group in groupby_bin(values, 3):
    ...     print(group)
    [0, 1, 2]
    [3, 4, 5]
    [6, 7, 8, 9]
    """
    if len(values) == 0:  # do nothing
        return values
    idxs = bin_idxs(values, nbins, key, minval, maxval)
    acc = AccumDict(accum=[])
    for idx, val in zip(idxs, values):
        if isinstance(idx, numpy.ndarray):
            idx = tuple(idx)  # make it hashable
        acc[idx].append(val)
    return acc.values()


def _reducerecords(group):
    records = list(group)
    return numpy.array(records, records[0].dtype)


def group_array(array, *kfields):
    """
    Convert an array into a dict kfields -> array
    """
    return groupby(array, operator.itemgetter(*kfields), _reducerecords)


def multi_index(shape, axis=None):
    """
    :param shape: a shape of lenght L with P = S1 * S2 * ... * SL
    :param axis: None or an integer in the range 0 .. L -1
    :yields:
        P tuples of indices with a slice(None) at the axis position (if any)
    """
    if any(s >= TWO16 for s in shape):
        raise ValueError('Shape too big: ' + str(shape))
    ranges = (range(s) for s in shape)
    if axis is None:
        yield from itertools.product(*ranges)
    for tup in itertools.product(*ranges):
        lst = list(tup)
        lst.insert(axis, slice(None))
        yield tuple(lst)


def fast_agg(indices, values=None, axis=0, factor=None):
    """
    :param indices: N indices in the range 0 ... M - 1 with M < N
    :param values: N values (can be arrays)
    :returns: M aggregated values (can be arrays)

    >>> values = numpy.array([[.1, .11], [.2, .22], [.3, .33], [.4, .44]])
    >>> fast_agg([0, 1, 1, 0], values)
    array([[0.5 , 0.55],
           [0.5 , 0.55]])
    """
    if values is None:
        values = numpy.ones_like(indices)
    N = len(values)
    if len(indices) != N:
        raise ValueError('There are %d values but %d indices' %
                         (N, len(indices)))
    shp = values.shape[1:]
    if not shp:
        return numpy.bincount(indices, values)
    M = max(indices) + 1
    lst = list(shp)
    lst.insert(axis, M)
    res = numpy.zeros(lst, values.dtype)
    for mi in multi_index(shp, axis):
        vals = values[mi] if factor is None else values[mi] * factor
        res[mi] = numpy.bincount(indices, vals)
    return res


def fast_agg2(tags, values=None, axis=0):
    """
    :param tags: N non-unique tags out of M
    :param values: N values (can be arrays)
    :returns: (M unique tags, M aggregated values)

    >>> values = numpy.array([[.1, .11], [.2, .22], [.3, .33], [.4, .44]])
    >>> fast_agg2(['A', 'B', 'B', 'A'], values)
    (array(['A', 'B'], dtype='<U1'), array([[0.5 , 0.55],
           [0.5 , 0.55]]))

    It can also be used to count the number of tags:

    >>> fast_agg2(['A', 'B', 'B', 'A', 'A'])
    (array(['A', 'B'], dtype='<U1'), array([3., 2.]))
    """
    uniq, indices = numpy.unique(tags, return_inverse=True)
    return uniq, fast_agg(indices, values, axis)


def fast_agg3(structured_array, kfield, vfields, factor=None):
    """
    Aggregate a structured array with a key field (the kfield)
    and some value fields (the vfields).

    >>> data = numpy.array([(1, 2.4), (1, 1.6), (2, 2.5)],
    ...                    [('aid', U16), ('val', F32)])
    >>> fast_agg3(data, 'aid', ['val'])
    array([(1, 4. ), (2, 2.5)], dtype=[('aid', '<u2'), ('val', '<f4')])
    """
    allnames = structured_array.dtype.names
    assert kfield in allnames, kfield
    for vfield in vfields:
        assert vfield in allnames, vfield
    tags = structured_array[kfield]
    uniq, indices = numpy.unique(tags, return_inverse=True)
    dic = {}
    dtlist = [(kfield, structured_array.dtype[kfield])]
    for name in vfields:
        dic[name] = fast_agg(indices, structured_array[name], factor=factor)
        dtlist.append((name, structured_array.dtype[name]))
    res = numpy.zeros(len(uniq), dtlist)
    res[kfield] = uniq
    for name in dic:
        res[name] = dic[name]
    return res


def count(groupiter):
    return sum(1 for row in groupiter)


def countby(array, *kfields):
    """
    :returns: a dict kfields -> number of records with that key
    """
    return groupby(array, operator.itemgetter(*kfields), count)


def get_array(array, **kw):
    """
    Extract a subarray by filtering on the given keyword arguments
    """
    for name, value in kw.items():
        array = array[array[name] == value]
    return array


def not_equal(array_or_none1, array_or_none2):
    """
    Compare two arrays that can also be None or have diffent shapes
    and returns a boolean.

    >>> a1 = numpy.array([1])
    >>> a2 = numpy.array([2])
    >>> a3 = numpy.array([2, 3])
    >>> not_equal(a1, a2)
    True
    >>> not_equal(a1, a3)
    True
    >>> not_equal(a1, None)
    True
    """
    if array_or_none1 is None and array_or_none2 is None:
        return False
    elif array_or_none1 is None and array_or_none2 is not None:
        return True
    elif array_or_none1 is not None and array_or_none2 is None:
        return True
    if array_or_none1.shape != array_or_none2.shape:
        return True
    return (array_or_none1 != array_or_none2).any()


def humansize(nbytes, suffixes=('B', 'KB', 'MB', 'GB', 'TB', 'PB')):
    """
    Return file size in a human-friendly format
    """
    if nbytes == 0:
        return '0 B'
    i = 0
    while nbytes >= 1024 and i < len(suffixes) - 1:
        nbytes /= 1024.
        i += 1
    f = ('%.2f' % nbytes).rstrip('0').rstrip('.')
    return '%s %s' % (f, suffixes[i])


# the builtin DeprecationWarning has been silenced in Python 2.7
class DeprecationWarning(UserWarning):
    """
    Raised the first time a deprecated function is called
    """


@decorator
def deprecated(func, msg='', *args, **kw):
    """
    A family of decorators to mark deprecated functions.

    :param msg:
        the message to print the first time the
        deprecated function is used.

    Here is an example of usage:

    >>> @deprecated(msg='Use new_function instead')
    ... def old_function():
    ...     'Do something'

    Notice that if the function is called several time, the deprecation
    warning will be displayed only the first time.
    """
    msg = '%s.%s has been deprecated. %s' % (
        func.__module__, func.__name__, msg)
    if not hasattr(func, 'called'):
        warnings.warn(msg, DeprecationWarning, stacklevel=2)
        func.called = 0
    func.called += 1
    return func(*args, **kw)


def random_filter(objects, reduction_factor, seed=42):
    """
    Given a list of objects, returns a sublist by extracting randomly
    some elements. The reduction factor (< 1) tells how small is the extracted
    list compared to the original list.
    """
    assert 0 < reduction_factor <= 1, reduction_factor
    rnd = random.Random(seed)
    out = []
    for obj in objects:
        if rnd.random() <= reduction_factor:
            out.append(obj)
    return out


def random_histogram(counts, nbins, seed):
    """
    Distribute a total number of counts on a set of bins homogenously.

    >>> random_histogram(1, 2, seed=42)
    array([1, 0])
    >>> random_histogram(100, 5, seed=42)
    array([28, 18, 17, 19, 18])
    >>> random_histogram(10000, 5, seed=42)
    array([2043, 2015, 2050, 1930, 1962])
    """
    if nbins == 1:
        return numpy.array([counts])
    numpy.random.seed(seed)
    return numpy.histogram(numpy.random.random(counts), nbins, (0, 1))[0]


def get_indices(integers):
    """
    :param integers: a sequence of integers (with repetitions)
    :returns: a dict integer -> [(start, stop), ...]

    >>> get_indices([0, 0, 3, 3, 3, 2, 2, 0])
    {0: [(0, 2), (7, 8)], 3: [(2, 5)], 2: [(5, 7)]}
    """
    indices = AccumDict(accum=[])  # idx -> [(start, stop), ...]
    start = 0
    for i, vals in itertools.groupby(integers):
        n = sum(1 for val in vals)
        indices[i].append((start, start + n))
        start += n
    return indices


def safeprint(*args, **kwargs):
    """
    Convert and print characters using the proper encoding
    """
    new_args = []
    # when stdout is redirected to a file, python 2 uses ascii for the writer;
    # python 3 uses what is configured in the system (i.e. 'utf-8')
    # if sys.stdout is replaced by a StringIO instance, Python 2 does not
    # have an attribute 'encoding', and we assume ascii in that case
    str_encoding = getattr(sys.stdout, 'encoding', None) or 'ascii'
    for s in args:
        new_args.append(s.encode('utf-8').decode(str_encoding, 'ignore'))

    return print(*new_args, **kwargs)


def socket_ready(hostport):
    """
    :param hostport: a pair (host, port) or a string (tcp://)host:port
    :returns: True if the socket is ready and False otherwise
    """
    if hasattr(hostport, 'startswith'):
        # string representation of the hostport combination
        if hostport.startswith('tcp://'):
            hostport = hostport[6:]  # strip tcp://
        host, port = hostport.split(':')
        hostport = (host, int(port))
    sock = socket.socket(socket.AF_INET, socket.SOCK_STREAM)
    try:
        exc = sock.connect_ex(hostport)
    finally:
        sock.close()
    return False if exc else True


port_candidates = list(range(1920, 2000))


def _get_free_port():
    # extracts a free port in the range 1920:2000 and raises a RuntimeError if
    # there are no free ports. NB: the port is free when extracted, but another
    # process may take it immediately, so this function is not safe against
    # race conditions. Moreover, once a port is taken, it is taken forever and
    # never considered free again, even if it is. These restrictions as
    # acceptable for usage in the tests, but only in that case.
    while port_candidates:
        port = random.choice(port_candidates)
        port_candidates.remove(port)
        if not socket_ready(('127.0.0.1', port)):  # no server listening
            return port  # the port is free
    raise RuntimeError('No free ports in the range 1920:2000')


def zipfiles(fnames, archive, mode='w', log=lambda msg: None, cleanup=False):
    """
    Build a zip archive from the given file names.

    :param fnames: list of path names
    :param archive: path of the archive or BytesIO object
    """
    prefix = len(os.path.commonprefix([os.path.dirname(f) for f in fnames]))
    with zipfile.ZipFile(
            archive, mode, zipfile.ZIP_DEFLATED, allowZip64=True) as z:
        for f in fnames:
            log('Archiving %s' % f)
            z.write(f, f[prefix:])
            if cleanup:  # remove the zipped file
                os.remove(f)
    return archive


def detach_process():
    """
    Detach the current process from the controlling terminal by using a
    double fork. Can be used only on platforms with fork (no Windows).
    """
    # see https://pagure.io/python-daemon/blob/master/f/daemon/daemon.py and
    # https://stackoverflow.com/questions/45911705/why-use-os-setsid-in-python
    def fork_then_exit_parent():
        pid = os.fork()
        if pid:  # in parent
            os._exit(0)
    fork_then_exit_parent()
    os.setsid()
    fork_then_exit_parent()


def println(msg):
    """
    Convenience function to print messages on a single line in the terminal
    """
    sys.stdout.write(msg)
    sys.stdout.flush()
    sys.stdout.write('\x08' * len(msg))
    sys.stdout.flush()


def debug(line):
    """
    Append a debug line to the file /tmp/debug.txt
    """
    tmp = tempfile.gettempdir()
    with open(os.path.join(tmp, 'debug.txt'), 'a', encoding='utf8') as f:
        f.write(line + '\n')


builtins.debug = debug


def warn(msg, *args):
    """
    Print a warning on stderr
    """
    if not args:
        sys.stderr.write('WARNING: ' + msg)
    else:
        sys.stderr.write('WARNING: ' + msg % args)


def getsizeof(o, ids=None):
    '''
    Find the memory footprint of a Python object recursively, see
    https://code.tutsplus.com/tutorials/understand-how-much-memory-your-python-objects-use--cms-25609
    :param o: the object
    :returns: the size in bytes
    '''
    ids = ids or set()
    if id(o) in ids:
        return 0

    nbytes = sys.getsizeof(o)
    ids.add(id(o))

    if isinstance(o, Mapping):
        return nbytes + sum(getsizeof(k, ids) + getsizeof(v, ids)
                            for k, v in o.items())
    elif isinstance(o, Container):
        return nbytes + sum(getsizeof(x, ids) for x in o)

    return nbytes


def add_defaults(array, **kw):
    """
    :param array: a structured array
    :param kw: a dictionary field name -> default value
    :returns: a new array with additional fields with default values
    """
    dtlist = [(name, array.dtype[name]) for name in array.dtype.names]
    for k, v in kw.items():
        if k not in array.dtype.names:
            dtlist.append((k, type(v)))
    new = numpy.zeros(array.shape, dtlist)
    for name in array.dtype.names:
        new[name] = array[name]
    for k, v in kw.items():
        if k not in array.dtype.names:
            new[k] = v
    return new


def get_duplicates(array, *fields):
    """
    :returns: a dictionary {key: num_dupl} for duplicate records
    """
    uniq = numpy.unique(array[list(fields)])
    if len(uniq) == len(array):  # no duplicates
        return {}
    return {k: len(g) for k, g in group_array(array, *fields).items()
            if len(g) > 1}


def add_columns(a, b, on, cols=None):
    """
    >>> a_dt = [('aid', int), ('eid', int), ('loss', float)]
    >>> b_dt = [('ordinal', int), ('custom_site_id', int)]
    >>> a = numpy.array([(1, 0, 2.4), (2, 0, 2.2),
    ...                  (1, 1, 2.1), (2, 1, 2.3)], a_dt)
    >>> b = numpy.array([(0, 20126), (1, 20127), (2, 20128)], b_dt)
    >>> add_columns(a, b, 'aid', ['custom_site_id'])
    array([(1, 0, 2.4, 20127), (2, 0, 2.2, 20128), (1, 1, 2.1, 20127),
           (2, 1, 2.3, 20128)],
          dtype=[('aid', '<i8'), ('eid', '<i8'), ('loss', '<f8'), ('custom_site_id', '<i8')])
    """
    if cols is None:
        cols = b.dtype.names
    dtlist = []
    for name in a.dtype.names:
        dtlist.append((name, a.dtype[name]))
    for name in cols:
        dtlist.append((name, b.dtype[name]))
    new = numpy.zeros(len(a), dtlist)
    for name in a.dtype.names:
        new[name] = a[name]
    idxs = a[on]
    for name in cols:
        new[name] = b[name][idxs]
    return new


def categorize(values, nchars=2):
    """
    Takes an array with duplicate values and categorize it, i.e. replace
    the values with codes of length nchars in base64. With nchars=2 4096
    unique values can be encoded, if there are more nchars must be increased
    otherwise a ValueError will be raised.

    :param values: an array of V non-unique values
    :param nchars: number of characters in base64 for each code
    :returns: an array of V non-unique codes

    >>> categorize([1,2,2,3,4,1,1,2]) # 8 values, 4 unique ones
    array([b'AA', b'AB', b'AB', b'AC', b'AD', b'AA', b'AA', b'AB'],
          dtype='|S2')
    """
    uvalues = numpy.unique(values)
    mvalues = 64 ** nchars  # maximum number of unique values
    if len(uvalues) > mvalues:
        raise ValueError(
            f'There are too many unique values ({len(uvalues)} > {mvalues})')
    prod = itertools.product(*[BASE64] * nchars)
    dic = {uvalue: ''.join(chars) for uvalue, chars in zip(uvalues, prod)}
    return numpy.array([dic[v] for v in values], (numpy.string_, nchars))


def get_nbytes_msg(sizedict, size=8):
    """
    :param sizedict: mapping name -> num_dimensions
    :returns: (size of the array in bytes, descriptive message)

    >>> get_nbytes_msg(dict(nsites=2, nbins=5))
    (80, '(nsites=2) * (nbins=5) * 8 bytes = 80 B')
    """
    nbytes = numpy.prod(list(sizedict.values())) * size
<<<<<<< HEAD
    prod = ' * '.join('(%s=%d)' % (k, int(v)) for k, v in sizedict.items())
=======
    prod = ' * '.join('({}={:_d})'.format(*item) for item in sizedict.items())
>>>>>>> e0ca3c3c
    return nbytes, '%s * %d bytes = %s' % (prod, size, humansize(nbytes))


def gen_subclasses(cls):
    """
    :returns: the subclasses of `cls`, ordered by name
    """
    for subclass in sorted(cls.__subclasses__(), key=lambda cls: cls.__name__):
        yield subclass
        yield from gen_subclasses(subclass)


def pprod(p, axis=None):
    """
    Probability product 1 - prod(1-p)
    """
    return 1. - numpy.prod(1. - p, axis)


def agg_probs(*probs):
    """
    Aggregate probabilities with the usual formula 1 - (1 - P1) ... (1 - Pn)
    """
    acc = 1. - probs[0]
    for prob in probs[1:]:
        acc *= 1. - prob
    return 1. - acc

# ###########]]]###### COMPRESSION/DECOMPRESSION ##################### #

# Compressing the task outputs makes everything slower, so you should NOT
# do that, except in one case. The case if when you have a lot of workers
# (say 320) sending a lot of data (say 320 GB) to a master node which is
# not able to keep up. Then the zmq queue fills all of the avalaible RAM
# until the master node blows up. With compression you can reduce the queue
# size a lot (say one order of magnitude).
# Therefore by losing a bit of speed (say 3%) you can convert a failing
# calculation into a successful one.


def compress(obj):
    """
    gzip a Python object
    """
    # level=1: compress the least, but fast, good choice for us
    return zlib.compress(pickle.dumps(obj, pickle.HIGHEST_PROTOCOL), level=1)


def decompress(cbytes):
    """
    gunzip compressed bytes into a Python object
    """
    return pickle.loads(zlib.decompress(cbytes))<|MERGE_RESOLUTION|>--- conflicted
+++ resolved
@@ -1437,11 +1437,8 @@
     (80, '(nsites=2) * (nbins=5) * 8 bytes = 80 B')
     """
     nbytes = numpy.prod(list(sizedict.values())) * size
-<<<<<<< HEAD
-    prod = ' * '.join('(%s=%d)' % (k, int(v)) for k, v in sizedict.items())
-=======
-    prod = ' * '.join('({}={:_d})'.format(*item) for item in sizedict.items())
->>>>>>> e0ca3c3c
+    prod = ' * '.join('({}={:_d})'.format(k, int(v))
+                      for k, v in sizedict.items())
     return nbytes, '%s * %d bytes = %s' % (prod, size, humansize(nbytes))
 
 
