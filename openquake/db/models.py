# -*- coding: utf-8 -*-
# vim: tabstop=4 shiftwidth=4 softtabstop=4

# Copyright (c) 2010-2013, GEM Foundation.
#
# OpenQuake is free software: you can redistribute it and/or modify it
# under the terms of the GNU Affero General Public License as published
# by the Free Software Foundation, either version 3 of the License, or
# (at your option) any later version.
#
# OpenQuake is distributed in the hope that it will be useful,
# but WITHOUT ANY WARRANTY; without even the implied warranty of
# MERCHANTABILITY or FITNESS FOR A PARTICULAR PURPOSE.  See the
# GNU General Public License for more details.
#
# You should have received a copy of the GNU Affero General Public License
# along with OpenQuake.  If not, see <http://www.gnu.org/licenses/>.

# Disable:
# - 'Maximum number of public methods for a class'
# - 'Missing docstring' (because of all of the model Meta)
# pylint: disable=R0904,C0111

'''
Model representations of the OpenQuake DB tables.
'''

import itertools
import operator
import os
import re

from datetime import datetime

import numpy

from django.db import connection
from django.contrib.gis.db import models as djm
from nhlib import geo as nhlib_geo
from shapely import wkt

from openquake.db import fields

#: Default Spectral Acceleration damping. At the moment, this is not
#: configurable.
DEFAULT_SA_DAMPING = 5.0


#: Kind of supported curve statistics
STAT_CHOICES = (
    (u'mean', u'Mean'),
    (u'quantile', u'Quantile'))


#: System Reference ID used for geometry objects
DEFAULT_SRID = 4326


VS30_TYPE_CHOICES = (
    (u"measured", u"Value obtained from on-site measurements"),
    (u"inferred", u"Estimated value"),
)

IMT_CHOICES = (
    (u'PGA', u'Peak Ground Acceleration'),
    (u'PGV', u'Peak Ground Velocity'),
    (u'PGD', u'Peak Ground Displacement'),
    (u'SA', u'Spectral Acceleration'),
    (u'IA', u'Arias Intensity'),
    (u'RSD', u'Relative Significant Duration'),
    (u'MMI', u'Modified Mercalli Intensity'),
)

#: Default Loss Curve Resolution used for probabilistic risk calculators
DEFAULT_LOSS_CURVE_RESOLUTION = 50


def queryset_iter(queryset, chunk_size):
    """
    Given a QuerySet, split it into smaller queries and yield the result of
    each.

    :param queryset:
        A :class:`django.db.models.query.QuerySet` to iterate over, in chunks
        of ``chunk_size``.
    :param int chunksize:
        Chunk size for iteration over query results. For an unexecuted
        QuerySet, this will result in splitting a (potentially large) query
        into smaller queries.
    """
    offset = 0
    while True:
        chunk = list(queryset[offset:offset + chunk_size].iterator())
        if len(chunk) == 0:
            raise StopIteration
        else:
            yield chunk
            offset += chunk_size


def profile4job(job_id):
    """Return the job profile for the given job.

    :param int job_id: identifier of the job in question
    :returns: a :py:class:`openquake.db.models.OqJobProfile` instance
    """
    [j2p] = Job2profile.objects.extra(where=["oq_job_id=%s"], params=[job_id])
    return j2p.oq_job_profile


def inputs4job(job_id, input_type=None, path=None):
    """Return the inputs for the given job, input type and path.

    :param int job_id: identifier of the job in question
    :param str input_type: a valid input type
    :param str path: the path of the desired input.
    :returns: a list of :py:class:`openquake.db.models.Input` instances
    """
    i2js = Input2job.objects.extra(where=["oq_job_id=%s"], params=[job_id])
    if not input_type and not path:
        return list(i.input for i in i2js.all())
    qargs = []
    if input_type:
        qargs.append(("input__input_type", input_type))
    if path:
        qargs.append(("input__path", path))
    qargs = dict(qargs)
    return list(i.input for i in i2js.filter(**qargs))


def inputs4hcalc(calc_id, input_type=None):
    """
    Get all of the inputs for a given hazard calculation.

    :param int calc_id:
        ID of a :class:`HazardCalculation`.
    :param input_type:
        A valid input type (optional). Leave as `None` if you want all inputs
        for a given calculation.
    :returns:
        A list of :class:`Input` instances.
    """
    result = Input.objects.filter(input2hcalc__hazard_calculation=calc_id)
    if input_type is not None:
        result = result.filter(input_type=input_type)
    return result


def inputs4rcalc(calc_id, input_type=None):
    """
    Get all of the inputs for a given risk calculation.

    :param int calc_id:
        ID of a :class:`RiskCalculation`.
    :param input_type:
        A valid input type (optional). Leave as `None` if you want all inputs
        for a given calculation.
    :returns:
        A list of :class:`Input` instances.
    """
    result = Input.objects.filter(input2rcalc__risk_calculation=calc_id)
    if input_type is not None:
        result = result.filter(input_type=input_type)
    return result


## Tables in the 'admin' schema.


class Organization(djm.Model):
    '''
    Organizations for grouping users
    '''
    name = djm.TextField()
    address = djm.TextField(null=True)
    url = djm.TextField(null=True)
    last_update = djm.DateTimeField(editable=False, default=datetime.utcnow)

    class Meta:
        db_table = 'admin\".\"organization'


class OqUser(djm.Model):
    '''
    OpenQuake users
    '''
    user_name = djm.TextField()
    full_name = djm.TextField()
    organization = djm.ForeignKey('Organization')
    data_is_open = djm.BooleanField(default=True)
    last_update = djm.DateTimeField(editable=False, default=datetime.utcnow)

    def __str__(self):
        return "%s||%s" % (self.user_name, self.organization.id)

    class Meta:
        db_table = 'admin\".\"oq_user'


class RevisionInfo(djm.Model):
    '''
    Revision information
    '''
    artefact = djm.TextField(unique=True)
    revision = djm.TextField()
    step = djm.IntegerField(default=0)
    last_update = djm.DateTimeField(editable=False, default=datetime.utcnow)

    class Meta:
        db_table = 'admin\".\"revision_info'


## Tables in the 'eqcat' schema.


class Catalog(djm.Model):
    '''
    Earthquake catalog
    '''
    owner = djm.ForeignKey('OqUser')
    eventid = djm.IntegerField()
    agency = djm.TextField()
    identifier = djm.TextField()
    time = djm.DateTimeField()
    time_error = djm.FloatField()
    depth = djm.FloatField()
    depth_error = djm.FloatField()
    EVENT_CLASS_CHOICES = (
        (u'aftershock', u'Aftershock'),
        (u'foreshock', u'Foreshock'),
    )
    event_class = djm.TextField(null=True, choices=EVENT_CLASS_CHOICES)
    magnitude = djm.ForeignKey('Magnitude')
    surface = djm.ForeignKey('Surface')
    last_update = djm.DateTimeField(editable=False, default=datetime.utcnow)
    point = djm.PointField(srid=DEFAULT_SRID)

    class Meta:
        db_table = 'eqcat\".\"catalog'


class Magnitude(djm.Model):
    '''
    Earthquake event magnitudes
    '''
    mb_val = djm.FloatField(null=True)
    mb_val_error = djm.FloatField(null=True)
    ml_val = djm.FloatField(null=True)
    ml_val_error = djm.FloatField(null=True)
    ms_val = djm.FloatField(null=True)
    ms_val_error = djm.FloatField(null=True)
    mw_val = djm.FloatField(null=True)
    mw_val_error = djm.FloatField(null=True)
    last_update = djm.DateTimeField(editable=False, default=datetime.utcnow)

    class Meta:
        db_table = 'eqcat\".\"magnitude'


class Surface(djm.Model):
    '''
    Earthquake event surface (ellipse with an angle)
    '''
    semi_minor = djm.FloatField()
    semi_major = djm.FloatField()
    strike = djm.FloatField()
    last_update = djm.DateTimeField(editable=False, default=datetime.utcnow)

    class Meta:
        db_table = 'eqcat\".\"surface'


## Tables in the 'hzrdi' (Hazard Input) schema.


class ParsedSource(djm.Model):
    """Stores parsed hazard input model sources in serialized python object
       tree format."""
    input = djm.ForeignKey('Input')
    SRC_TYPE_CHOICES = (
        (u'area', u'Area'),
        (u'point', u'Point'),
        (u'complex', u'Complex'),
        (u'simple', u'Simple'),
    )
    source_type = djm.TextField(choices=SRC_TYPE_CHOICES)
    nrml = fields.PickleField(help_text="NRML object representing the source")
    polygon = djm.PolygonField(
        srid=DEFAULT_SRID, dim=2,
        help_text=('The surface projection (2D) of the "rupture enclosing" '
                   'polygon for each source. This is relevant to all source '
                   'types, including point sources. When considering a '
                   'parsed_source record given a minimum integration distance,'
                   ' use this polygon in distance calculations.')
    )

    class Meta:
        db_table = 'hzrdi\".\"parsed_source'


class SiteModel(djm.Model):
    '''
     A model for site-specific parameters.

    Used in Hazard calculations.
    '''

    input = djm.ForeignKey('Input')
    # Average shear wave velocity for top 30 m. Units m/s.
    vs30 = djm.FloatField()
    # 'measured' or 'inferred'. Identifies if vs30 value has been measured or
    # inferred.
    vs30_type = djm.TextField(choices=VS30_TYPE_CHOICES)
    # Depth to shear wave velocity of 1.0 km/s. Units m.
    z1pt0 = djm.FloatField()
    # Depth to shear wave velocity of 2.5 km/s. Units km.
    z2pt5 = djm.FloatField()
    location = djm.PointField(srid=DEFAULT_SRID)

    def __repr__(self):
        return (
            'SiteModel(location="%s", vs30=%s, vs30_type=%s, z1pt0=%s, '
            'z2pt5=%s)'
            % (self.location.wkt, self.vs30, self.vs30_type, self.z1pt0,
               self.z2pt5))

    class Meta:
        db_table = 'hzrdi\".\"site_model'


class ParsedRupture(djm.Model):
    """Stores parsed hazard rupture model in serialized python object
       tree format."""
    input = djm.ForeignKey('Input')
    RUPTURE_TYPE_CHOICES = (
        (u'complex_fault', u'Complex Fault'),
        (u'simple_fault', u'Simple Fault'),)
    rupture_type = djm.TextField(choices=RUPTURE_TYPE_CHOICES)
    nrml = fields.PickleField(help_text="NRML object representing the rupture"
                                        " model")

    class Meta:
        db_table = 'hzrdi\".\"parsed_rupture_model'


## Tables in the 'uiapi' schema.


class Input(djm.Model):
    '''
    A single OpenQuake input file uploaded by the user.
    '''
    owner = djm.ForeignKey('OqUser')
    model_content = djm.ForeignKey('ModelContent')
    name = djm.TextField(null=True)
    digest = djm.TextField(help_text="32 byte md5sum digest, used to "
                                     "detect identical input model files")
    path = djm.TextField()
    INPUT_TYPE_CHOICES = (
        (u'unknown', u'Unknown'),
        (u'source', u'Source Model'),
        (u'lt_source', u'Source Model Logic Tree'),
        (u'lt_gsim', u'Ground Shaking Intensity Model Logic Tree'),
        (u'exposure', u'Exposure'),
        (u'fragility', u'Fragility'),
        (u'vulnerability', u'Vulnerability'),
        (u'vulnerability_retrofitted', u'Vulnerability Retrofitted'),
        (u'site_model', u'Site Model'),
        (u'rupture_model', u'Rupture Model')
    )
    input_type = djm.TextField(choices=INPUT_TYPE_CHOICES)

    hazard_calculations = djm.ManyToManyField('HazardCalculation',
                                              through='Input2hcalc')
    risk_calculations = djm.ManyToManyField(
        'RiskCalculation', through='Input2rcalc', related_name="inputs")

    # Number of bytes in the file:
    size = djm.IntegerField()
    last_update = djm.DateTimeField(editable=False, default=datetime.utcnow)

    def __str__(self):
        path_suffix = "/".join(self.path.rsplit(os.sep, 2)[1:])
        return "%s||%s||%s||%s" % (
            self.id, self.input_type, self.digest[:16], path_suffix)

    class Meta:
        db_table = 'uiapi\".\"input'


class ModelContent(djm.Model):
    '''
    Stores raw content for the various input model files.
    '''

    # contains the raw text of an input file
    raw_content = djm.TextField()
    # `content_type` should be used to indicate the file format
    # (xml, csv, etc.)
    content_type = djm.TextField()
    last_update = djm.DateTimeField(editable=False, default=datetime.utcnow)

    class Meta:  # pylint: disable=C0111,W0232
        db_table = 'uiapi\".\"model_content'

    @property
    def raw_content_ascii(self):
        """
        Returns raw_content in ASCII
        """
        return str(self.raw_content)


class Input2job(djm.Model):
    '''
    Associates input model files and jobs.
    '''
    input = djm.ForeignKey('Input')
    oq_job = djm.ForeignKey('OqJob')

    class Meta:
        db_table = 'uiapi\".\"input2job'


class Src2ltsrc(djm.Model):
    '''
    Associate an "lt_source" type input (a logic tree source) with "source"
    type inputs (hazard sources referenced by the logic tree source).
    This is needed for worker-side logic tree processing.
    '''
    hzrd_src = djm.ForeignKey("Input", related_name='+',
                              help_text="Hazard source input referenced "
                                        "by the logic tree source")
    lt_src = djm.ForeignKey("Input", related_name='+',
                            help_text="Logic tree source input")
    filename = djm.TextField(
        help_text="Name of the referenced hazard source file")

    class Meta:
        db_table = 'uiapi\".\"src2ltsrc'


class OqJob(djm.Model):
    '''
    An OpenQuake engine run started by the user
    '''
    owner = djm.ForeignKey('OqUser')
    hazard_calculation = djm.ForeignKey('HazardCalculation', null=True)
    risk_calculation = djm.ForeignKey('RiskCalculation', null=True)
    LOG_LEVEL_CHOICES = (
        (u'debug', u'Debug'),
        (u'info', u'Info'),
        (u'progress', u'Progress'),
        (u'warn', u'Warn'),
        (u'error', u'Error'),
        (u'critical', u'Critical'),
    )
    log_level = djm.TextField(choices=LOG_LEVEL_CHOICES, default='progress')
    STATUS_CHOICES = (
        (u'pre_executing', u'Pre-Executing'),
        (u'executing', u'Executing'),
        (u'post_executing', u'Post-Executing'),
        (u'post_processing', u'Post-Processing'),
        (u'export', u'Exporting results'),
        (u'clean_up', u'Cleaning up'),
        (u'complete', u'Complete'),
    )
    status = djm.TextField(choices=STATUS_CHOICES, default='pre_executing')
    oq_version = djm.TextField(null=True, blank=True)
    nhlib_version = djm.TextField(null=True, blank=True)
    nrml_version = djm.TextField(null=True, blank=True)
    is_running = djm.BooleanField(default=False)
    duration = djm.IntegerField(default=0)
    job_pid = djm.IntegerField(default=0)
    supervisor_pid = djm.IntegerField(default=0)
    last_update = djm.DateTimeField(editable=False, default=datetime.utcnow)

    class Meta:
        db_table = 'uiapi\".\"oq_job'


class JobStats(djm.Model):
    '''
    Capture various statistics about a job.
    '''
    oq_job = djm.ForeignKey('OqJob')
    start_time = djm.DateTimeField(editable=False, default=datetime.utcnow)
    stop_time = djm.DateTimeField(editable=False)
    # The number of total sites in job
    num_sites = djm.IntegerField(null=True)
    # The total number of tasks in a job
    num_tasks = djm.IntegerField(null=True)
    # The number of logic tree samples
    # (for hazard jobs of all types except scenario)
    num_realizations = djm.IntegerField(null=True)

    class Meta:
        db_table = 'uiapi\".\"job_stats'


class JobPhaseStats(djm.Model):
    '''
    Capture when the various job phases started.
    '''
    oq_job = djm.ForeignKey('OqJob')
    # calculation type (hazard|risk)
    ctype = djm.TextField()
    job_status = djm.TextField()
    start_time = djm.DateTimeField(editable=False, default=datetime.utcnow)

    class Meta:
        db_table = 'uiapi\".\"job_phase_stats'


class CNodeStats(djm.Model):
    '''
    Captures the compute node status (changes).
    '''
    oq_job = djm.ForeignKey('OqJob')
    node = djm.TextField(help_text="Compute node name")
    STATUS_CHOICES = (
        (u"up", u"Compute node available"),
        (u"down", u"Compute node unavailable"),
    )
    current_status = djm.TextField(
        choices=STATUS_CHOICES, help_text="Current compute node status")

    # Please note: the time stamps are managed by triggers, no need to set
    # them manually
    current_ts = djm.DateTimeField(editable=False, default=datetime.utcnow)
    previous_ts = djm.DateTimeField(null=True)

    failures = djm.IntegerField(
        help_text="Number of up -> down status changes", default=0)

    class Meta:
        db_table = 'uiapi\".\"cnode_stats'


class Job2profile(djm.Model):
    '''
    Associates jobs with their profiles.
    '''
    oq_job = djm.ForeignKey('OqJob')
    oq_job_profile = djm.ForeignKey('OqJobProfile')

    class Meta:
        db_table = 'uiapi\".\"job2profile'


class HazardCalculation(djm.Model):
    '''
    Parameters needed to run a Hazard job.
    '''
    owner = djm.ForeignKey('OqUser')
    # Contains the absolute path to the directory containing the job config
    # file.
    base_path = djm.TextField()
    export_dir = djm.TextField(null=True, blank=True)
    force_inputs = djm.BooleanField()

    #####################
    # General parameters:
    #####################

    # A description for this config profile which is meaningful to a user.
    description = djm.TextField(default='', blank=True)

    # The timeout is stored in seconds and is 1 hour by default.
    no_progress_timeout = djm.IntegerField(
        default=3600, help_text="what time period w/o any progress is "
                                "acceptable for calculations?")
    CALC_MODE_CHOICES = (
        (u'classical', u'Classical PSHA'),
        (u'event_based', u'Probabilistic Event-Based'),
        (u'disaggregation', u'Disaggregation'),
        (u'scenario', u'Scenario'),
    )
    calculation_mode = djm.TextField(choices=CALC_MODE_CHOICES)
    # For the calculation geometry, choose either `region` (with
    # `region_grid_spacing`) or `sites`.
    region = djm.PolygonField(srid=DEFAULT_SRID, null=True, blank=True)
    # Discretization parameter for a `region`. Units in degrees.
    region_grid_spacing = djm.FloatField(null=True, blank=True)
    # The points of interest for a calculation.
    sites = djm.MultiPointField(srid=DEFAULT_SRID, null=True, blank=True)

    ########################
    # Logic Tree parameters:
    ########################
    random_seed = djm.IntegerField()
    number_of_logic_tree_samples = djm.IntegerField(null=True, blank=True)

    ###############################################
    # ERF (Earthquake Rupture Forecast) parameters:
    ###############################################
    rupture_mesh_spacing = djm.FloatField(
        help_text=('Rupture mesh spacing (in kilometers) for simple/complex '
                   'fault sources rupture discretization'),
        null=True,
        blank=True,

    )
    width_of_mfd_bin = djm.FloatField(
        help_text=('Truncated Gutenberg-Richter MFD (Magnitude Frequency'
                   'Distribution) bin width'),
        null=True,
        blank=True,
    )
    area_source_discretization = djm.FloatField(
        help_text='Area Source Disretization, in kilometers',
        null=True,
        blank=True,
    )

    ##################
    # Site parameters:
    ##################
    # If there is no `site_model`, these 4 parameters must be specified:
    reference_vs30_value = djm.FloatField(
        help_text='Shear wave velocity in the uppermost 30 m. In m/s.',
        null=True,
        blank=True,
    )
    VS30_TYPE_CHOICES = (
        (u'measured', u'Measured'),
        (u'inferred', u'Inferred'),
    )
    reference_vs30_type = djm.TextField(
        choices=VS30_TYPE_CHOICES,
        null=True,
        blank=True,
    )
    reference_depth_to_2pt5km_per_sec = djm.FloatField(
        help_text='Depth to where shear-wave velocity = 2.5 km/sec. In km.',
        null=True,
        blank=True,
    )
    reference_depth_to_1pt0km_per_sec = djm.FloatField(
        help_text='Depth to where shear-wave velocity = 1.0 km/sec. In m.',
        null=True,
        blank=True,
    )

    #########################
    # Calculation parameters:
    #########################
    investigation_time = djm.FloatField(
        help_text=('Time span (in years) for probability of exceedance '
                   'calculation'),
        null=True,
        blank=True,
    )
    intensity_measure_types_and_levels = fields.DictField(
        help_text=(
            'Dictionary containing for each intensity measure type ("PGA", '
            '"PGV", "PGD", "SA", "IA", "RSD", "MMI"), the list of intensity '
            'measure levels for calculating probability of exceedence'),
        null=True,
        blank=True,
    )
    truncation_level = djm.FloatField(
        help_text='Level for ground motion distribution truncation',
        null=True,
        blank=True
    )
    maximum_distance = djm.FloatField(
        help_text=('Maximum distance (in km) of sources to be considered in '
                   'the probability of exceedance calculation. Sources more '
                   'than this distance away (from the sites of interest) are '
                   'ignored.'),
    )

    ################################
    # Event-Based Calculator params:
    ################################
    intensity_measure_types = fields.CharArrayField(
        help_text=(
            'List of intensity measure types (input for GMF calculation)'),
        null=True,
        blank=True,
    )
    ses_per_logic_tree_path = djm.IntegerField(
        help_text=('Number of Stochastic Event Sets to compute per logic tree'
                   ' branch (enumerated or randomly sampled'),
        null=True,
        blank=True,
    )
    GROUND_MOTION_CORRELATION_MODELS = (
        (u'JB2009', u'Jayaram-Baker 2009'),
    )
    ground_motion_correlation_model = djm.TextField(
        help_text=('Name of the ground correlation model to use in the'
                   ' calculation'),
        null=True,
        blank=True,
        choices=GROUND_MOTION_CORRELATION_MODELS,
    )
    ground_motion_correlation_params = fields.DictField(
        help_text=('Parameters specific to the chosen ground motion'
                   ' correlation model'),
        null=True,
        blank=True,
    )

    ###################################
    # Disaggregation Calculator params:
    ###################################
    mag_bin_width = djm.FloatField(
        help_text=('Width of magnitude bins, which ultimately defines the size'
                   ' of the magnitude dimension of a disaggregation matrix'),
        null=True,
        blank=True,
    )
    distance_bin_width = djm.FloatField(
        help_text=('Width of distance bins, which ultimately defines the size'
                   ' of the distance dimension of a disaggregation matrix'),
        null=True,
        blank=True,
    )
    coordinate_bin_width = djm.FloatField(
        help_text=('Width of coordinate bins, which ultimately defines the'
                   ' size of the longitude and latitude dimensions of a'
                   ' disaggregation matrix'),
        null=True,
        blank=True,
    )
    num_epsilon_bins = djm.IntegerField(
        help_text=('Number of epsilon bins, which defines the size of the'
                   ' epsilon dimension of a disaggregation matrix'),
        null=True,
        blank=True,
    )
    ################################
    # Scenario Calculator params:
    ################################
    gsim = djm.TextField(
        help_text=('Name of the ground shaking intensity model to use in the '
                   'calculation'),
        null=True,
        blank=True,
    )
    number_of_ground_motion_fields = djm.IntegerField(
        null=True,
        blank=True,
    )
    poes_disagg = fields.FloatArrayField(
        help_text=('The probabilities of exceedance for which we interpolate'
                   ' grond motion values from hazard curves. This GMV is used'
                   ' as input for computing disaggregation histograms'),
        null=True,
        blank=True,
    )

    ################################
    # Output/post-processing params:
    ################################
    # Classical params:
    ###################
    mean_hazard_curves = fields.OqNullBooleanField(
        help_text='Compute mean hazard curves',
        null=True,
        blank=True,
    )
    quantile_hazard_curves = fields.FloatArrayField(
        help_text='Compute quantile hazard curves',
        null=True,
        blank=True,
    )
    poes_hazard_maps = fields.FloatArrayField(
        help_text=('PoEs (probabilities of exceedence) to be used for '
                   'computing hazard maps (from individual curves, mean and '
                   'quantile curves if calculated)'),
        null=True,
        blank=True,
    )
    # Event-Based params:
    #####################
    complete_logic_tree_ses = fields.OqNullBooleanField(
        help_text=('If true, generate a collection of all of the stochastic '
                   'event sets for all logic tree samples with an adjusted '
                   'investgation time'),
        null=True,
        blank=True,
    )
    complete_logic_tree_gmf = fields.OqNullBooleanField(
        help_text=(
            'If true, generate a collection of all of the GMFs for all'
            ' logic tree branches with an adjusted investigation time.'),
        null=True,
        blank=True,
    )
    ground_motion_fields = fields.OqNullBooleanField(
        help_text=('If true, ground motion fields will be computed (in '
                   'addition to stochastic event sets)'),
        null=True,
        blank=True,
    )
    hazard_curves_from_gmfs = fields.OqNullBooleanField(
        help_text=('If true, ground motion fields will be post-processed into '
                   'hazard curves.'),
        null=True,
        blank=True,
    )

    class Meta:
        db_table = 'uiapi\".\"hazard_calculation'

    def __init__(self, *args, **kwargs):
        kwargs = _prep_geometry(kwargs)
        super(HazardCalculation, self).__init__(*args, **kwargs)

    def individual_curves_per_location(self):
        """
        Returns the number of individual curves per location, that are
        expected after a full computation of the hazard calculation
        has been performed
        """
        realizations_nr = self.ltrealization_set.count()
        return realizations_nr

    def should_compute_mean_curves(self):
        """
        Return True if mean curve calculation has been requested
        """
        return self.mean_hazard_curves is True

    def should_compute_quantile_curves(self):
        """
        Return True if quantile curve calculation has been requested
        """
        return (self.quantile_hazard_curves is not None
                and len(self.quantile_hazard_curves) > 0)

    def should_consider_weights_in_aggregates(self):
        """
        Return True if the calculation of aggregate result should
        consider the weight of the individual curves
        """
        return not (
            self.number_of_logic_tree_samples > 0)

    def points_to_compute(self):
        """
        Generate a :class:`~nhlib.geo.mesh.Mesh` of points. These points
        indicate the locations of interest in a hazard calculation.

        The mesh can be calculated given a `region` polygon and
        `region_grid_spacing` (the discretization parameter), or from a list of
        `sites`.
        """
        if self.region is not None and self.region_grid_spacing is not None:
            # assume that the polygon is a single linear ring
            coords = self.region.coords[0]
            points = [nhlib_geo.Point(*x) for x in coords]
            poly = nhlib_geo.Polygon(points)
            return poly.discretize(self.region_grid_spacing)
        elif self.sites is not None:
            lons, lats = zip(*self.sites.coords)
            return nhlib_geo.Mesh(
                numpy.array(lons), numpy.array(lats), depths=None)
        else:
            # there's no geometry defined
            return None


class RiskCalculation(djm.Model):
    '''
    Parameters needed to run a Risk job.
    '''
    owner = djm.ForeignKey('OqUser')
    # Contains the absolute path to the directory containing the job config
    # file.
    base_path = djm.TextField()
    export_dir = djm.TextField(null=True, blank=True)
    force_inputs = djm.BooleanField()

    #####################
    # General parameters:
    #####################

    # A description for this config profile which is meaningful to a user.
    description = djm.TextField(default='', blank=True)

    # The timeout is stored in seconds and is 1 hour by default.
    no_progress_timeout = djm.IntegerField(
        default=3600, help_text="what time period w/o any progress is "
                                "acceptable for calculations?")

    CALC_MODE_CHOICES = (
        (u'classical', u'Classical PSHA'),
        (u'classical_bcr', u'Classical BCR'),
        (u'event_based', u'Probabilistic Event-Based'),
        # TODO(LB): Enable these once calculators are supported and
        # implemented.
<<<<<<< HEAD
        (u'scenario', u'Scenario'),
        # (u'scenario_damage', u'Scenario Damage'),
=======
        # (u'scenario', u'Scenario'),
        (u'scenario_damage', u'Scenario Damage'),
>>>>>>> fcc2a980
        (u'event_based_bcr', u'Probabilistic Event-Based BCR'),
    )
    calculation_mode = djm.TextField(choices=CALC_MODE_CHOICES)
    region_constraint = djm.PolygonField(
        srid=DEFAULT_SRID, null=True, blank=True)

    # the hazard output (it can point to an HazardCurve or to a
    # GmfSet) used by the risk calculation
    hazard_output = djm.ForeignKey("Output", null=True, blank=True)

    # the HazardCalculation object used by the risk calculation (each
    # Output (ergo each logic tree realization) is considered
    hazard_calculation = djm.ForeignKey("HazardCalculation",
                                        null=True, blank=True)

    # A seed used to generate random values to be applied to
    # vulnerability functions
    master_seed = djm.IntegerField(null=True, blank=True)

    mean_loss_curves = fields.OqNullBooleanField(
        help_text='Compute mean loss curves',
        null=True,
        blank=True)
    quantile_loss_curves = fields.FloatArrayField(
        help_text='Compute quantile loss curves',
        null=True,
        blank=True)

    ##################################
    # Probabilistic shared parameters
    ##################################
    # 0 == uncorrelated, 1 == perfect correlation by taxonomy
    asset_correlation = djm.FloatField(null=True, blank=True, default=0)

    #######################
    # Classical parameters:
    #######################
    lrem_steps_per_interval = djm.IntegerField(null=True, blank=True)
    conditional_loss_poes = fields.FloatArrayField(null=True, blank=True)

    #########################
    # Event-Based parameters:
    #########################
    loss_curve_resolution = djm.IntegerField(
        null=False, blank=True, default=DEFAULT_LOSS_CURVE_RESOLUTION)
    insured_losses = djm.NullBooleanField(null=True, blank=True, default=False)

    ######################################
    # BCR (Benefit-Cost Ratio) parameters:
    ######################################
    interest_rate = djm.FloatField(null=True, blank=True)
    asset_life_expectancy = djm.FloatField(null=True, blank=True)

    class Meta:
        db_table = 'uiapi\".\"risk_calculation'

    def __init__(self, *args, **kwargs):
        kwargs = _prep_geometry(kwargs)
        super(RiskCalculation, self).__init__(*args, **kwargs)

    def get_hazard_calculation(self):
        """
        :returns: the hazard calculation associated with the hazard
        output used as input in risk calculation
        """
        return (self.hazard_calculation or
                self.hazard_output.oq_job.hazard_calculation)

    def has_output_containers(self):
        """
        Calculators with one output container: Scenario.
        """

        return self.calculation_mode != "scenario" 
    
    def output_container_builder(self, risk_calculator):
        if self.has_output_containers():
            return dict((hazard_output.id, risk_calculator.create_outputs(hazard_output))
                         for hazard_output in
                         risk_calculator.considered_hazard_outputs())
        else:
            return {self.hazard_output.id:
                    risk_calculator.create_outputs(self.hazard_output)}
    @property
    def hazard_statistics(self):
        """
        The hazard statistics value (mean/quantile and quantile value
        if applicable) associated with the hazard output used by this
        risk calculation
        """
        if self.hazard_output.is_hazard_curve():
            return (self.hazard_output.hazardcurve.statistics,
                    self.hazard_output.hazardcurve.quantile)
        else:
            return None, None  # no mean/quantile for gmf

    @property
    def hazard_logic_tree_paths(self):
        """
        The logic tree paths associated with the hazard output used by
        this risk calculation
        """
        if self.hazard_output.is_hazard_curve():
            lt = self.hazard_output.hazardcurve.lt_realization
        else:
            lt = self.hazard_output.gmfcollection.lt_realization
        return lt.sm_lt_path, lt.gsim_lt_path

    @property
    def is_bcr(self):
        return self.calculation_mode in ['classical_bcr', 'event_based_bcr']

    @property
    def exposure_model(self):
        return self.inputs.get(input_type="exposure").exposuremodel

    def will_compute_loss_curve_statistics(self):
        """
        Return true if this risk calculation will compute mean and/or
        quantile loss curves
        """
        return ((self.mean_loss_curves or self.quantile_loss_curves) and
                self.calculation_mode in ['classical', 'event_based'])


def _prep_geometry(kwargs):
    """
    Helper function to convert geometry specified in a job config file to WKT,
    so that it can save to the database in a geometry field.

    :param dict kwargs:
        `dict` representing some keyword arguments, which may contain geometry
        definitions in some sort of string or list form

    :returns:
        The modified ``kwargs``, with WKT to replace the input geometry
        definitions.
    """
    # If geometries were specified as string lists of coords,
    # convert them to WKT before doing anything else.
    for field, wkt_fmt in (('sites', 'MULTIPOINT(%s)'),
                           ('region', 'POLYGON((%s))'),
                           ('region_constraint', 'POLYGON((%s))')):
        if field in kwargs:
            geom = kwargs[field]
            try:
                wkt.loads(geom)
                # if this succeeds, we know the wkt is at least valid
                # we don't know the geometry type though; we'll leave that
                # to subsequent validation
            except wkt.ReadingError:
                try:
                    coords = [
                        float(x) for x in fields.ARRAY_RE.split(geom)
                    ]
                except ValueError:
                    raise ValueError(
                        'Could not coerce `str` to a list of `float`s'
                    )
                else:
                    if not len(coords) % 2 == 0:
                        raise ValueError(
                            'Got an odd number of coordinate values'
                        )
                    else:
                        # Construct WKT from the coords
                        # NOTE: ordering is expected to be lon,lat
                        points = ['%s %s' % (coords[i], coords[i + 1])
                                  for i in xrange(0, len(coords), 2)]
                        # if this is the region, close the linear polygon
                        # ring by appending the first coord to the end
                        if field in ('region', 'region_constraint'):
                            points.append(points[0])
                        # update the field
                        kwargs[field] = wkt_fmt % ', '.join(points)

    # return the (possbily) modified kwargs
    return kwargs


class Input2hcalc(djm.Model):
    '''
    `input` to `hazard_calculation` link table.
    '''

    input = djm.ForeignKey('Input')
    hazard_calculation = djm.ForeignKey('HazardCalculation')

    class Meta:
        db_table = 'uiapi\".\"input2hcalc'


class Input2rcalc(djm.Model):
    '''
    `input` to `risk_calculation` link table.
    '''

    input = djm.ForeignKey('Input')
    risk_calculation = djm.ForeignKey('RiskCalculation')

    class Meta:
        db_table = 'uiapi\".\"input2rcalc'


class OqJobProfile(djm.Model):
    '''
    Parameters needed to run an OpenQuake job
    '''
    owner = djm.ForeignKey('OqUser')
    description = djm.TextField(default='')
    force_inputs = djm.BooleanField(
        default=False, help_text="whether the model inputs should be parsed "
        "and their content be written to the db no matter what")
    CALC_MODE_CHOICES = (
        (u'classical', u'Classical PSHA'),
        (u'event_based', u'Probabilistic Event-Based'),
        (u'scenario', u'Scenario'),
        (u'scenario_damage', u'Scenario Damage'),
        (u'disaggregation', u'Disaggregation'),
        (u'uhs', u'UHS'),  # Uniform Hazard Spectra
        # Benefit-cost ratio calculator based on Classical PSHA risk calc
        (u'classical_bcr', u'Classical BCR'),
        # Benefit-cost ratio calculator based on Event Based risk calc
        (u'event_based_bcr', u'Probabilistic Event-Based BCR'),
    )
    calc_mode = djm.TextField(choices=CALC_MODE_CHOICES)
    job_type = fields.CharArrayField()
    min_magnitude = djm.FloatField(null=True)
    investigation_time = djm.FloatField(null=True)
    COMPONENT_CHOICES = (
        (u'average', u'Average horizontal'),
        (u'gmroti50', u'Average horizontal (GMRotI50)'),
    )
    component = djm.TextField(choices=COMPONENT_CHOICES)
    IMT_CHOICES = (
        (u'pga', u'Peak Ground Acceleration'),
        (u'sa', u'Spectral Acceleration'),
        (u'pgv', u'Peak Ground Velocity'),
        (u'pgd', u'Peak Ground Displacement'),
        (u'ia', u'Arias Intensity'),
        (u'rsd', u'Relative Significant Duration'),
        (u'mmi', u'Modified Mercalli Intensity'),
    )
    imt = djm.TextField(choices=IMT_CHOICES)
    period = djm.FloatField(null=True)
    damping = djm.FloatField(null=True)
    TRUNC_TYPE_CHOICES = (
        (u'none', u'None'),
        (u'onesided', u'One-sided'),
        (u'twosided', u'Two-sided'),
    )
    truncation_type = djm.TextField(choices=TRUNC_TYPE_CHOICES)
    # TODO(LB): We should probably find out why (from a science perspective)
    # the default is 3.0 and document it. I definitely don't remember why it's
    # 3.0.
    truncation_level = djm.FloatField(default=3.0)
    reference_vs30_value = djm.FloatField(
        "Average shear-wave velocity in the upper 30 meters of a site")
    imls = fields.FloatArrayField(null=True)
    poes = fields.FloatArrayField(null=True)
    realizations = djm.IntegerField(null=True)
    histories = djm.IntegerField(null=True)
    gm_correlated = djm.NullBooleanField(null=True)
    gmf_calculation_number = djm.IntegerField(null=True)
    rupture_surface_discretization = djm.FloatField(null=True)
    last_update = djm.DateTimeField(editable=False, default=datetime.utcnow)

    # We can specify a (region and region_grid_spacing) or sites, but not both.
    region = djm.PolygonField(srid=DEFAULT_SRID, null=True)
    region_grid_spacing = djm.FloatField(null=True)
    sites = djm.MultiPointField(srid=DEFAULT_SRID, null=True)

    area_source_discretization = djm.FloatField(null=True)
    area_source_magnitude_scaling_relationship = djm.TextField(null=True)

    ASSET_CORRELATION_CHOICES = (
        (u'perfect', u'Perfect'),
        (u'uncorrelated', u'Uncorrelated'),
    )
    asset_correlation = djm.TextField(null=True,
                                      choices=ASSET_CORRELATION_CHOICES)
    compute_mean_hazard_curve = djm.NullBooleanField(null=True)
    conditional_loss_poe = fields.FloatArrayField(null=True)
    fault_magnitude_scaling_relationship = djm.TextField(null=True)
    fault_magnitude_scaling_sigma = djm.FloatField(null=True)
    fault_rupture_offset = djm.FloatField(null=True)
    fault_surface_discretization = djm.FloatField(null=True)
    gmf_random_seed = djm.IntegerField(null=True)
    gmpe_lt_random_seed = djm.IntegerField(null=True)
    gmpe_model_name = djm.TextField(null=True)
    grid_source_magnitude_scaling_relationship = djm.TextField(null=True)
    include_area_sources = djm.NullBooleanField(null=True)
    include_fault_source = djm.NullBooleanField(null=True)
    include_grid_sources = djm.NullBooleanField(null=True)
    include_subduction_fault_source = djm.NullBooleanField(null=True)
    lrem_steps_per_interval = djm.IntegerField(null=True)
    loss_curves_output_prefix = djm.TextField(null=True)
    # Only used for Event-Based Risk calculations.
    loss_histogram_bins = djm.IntegerField(null=True)
    maximum_distance = djm.FloatField(null=True)
    quantile_levels = fields.FloatArrayField(null=True)
    reference_depth_to_2pt5km_per_sec_param = djm.FloatField(null=True)
    rupture_aspect_ratio = djm.FloatField(null=True)
    RUPTURE_FLOATING_TYPE_CHOICES = (
        ('alongstrike', 'Only along strike ( rupture full DDW)'),
        ('downdip', 'Along strike and down dip'),
        ('centereddowndip', 'Along strike & centered down dip'),
    )
    rupture_floating_type = djm.TextField(
        null=True, choices=RUPTURE_FLOATING_TYPE_CHOICES)
    SADIGH_SITE_TYPE_CHOICES = (
        ('rock', 'Rock'),
        ('deepsoil', 'Deep-Soil'),
    )
    sadigh_site_type = djm.TextField(
        null=True, choices=SADIGH_SITE_TYPE_CHOICES)
    source_model_lt_random_seed = djm.IntegerField(null=True)
    STANDARD_DEVIATION_TYPE_CHOICES = (
        ('total', 'Total'),
        ('interevent', 'Inter-Event'),
        ('intraevent', 'Intra-Event'),
        ('zero', 'None (zero)'),
        ('total_mag_dependent', 'Total (Mag Dependent)'),
        ('total_pga_dependent', 'Total (PGA Dependent)'),
        ('intraevent_mag_dependent', 'Intra-Event (Mag Dependent)'),
    )
    standard_deviation_type = djm.TextField(
        null=True, choices=STANDARD_DEVIATION_TYPE_CHOICES)
    subduction_fault_magnitude_scaling_relationship = \
        djm.TextField(null=True)
    subduction_fault_magnitude_scaling_sigma = djm.FloatField(null=True)
    subduction_fault_rupture_offset = djm.FloatField(null=True)
    subduction_fault_surface_discretization = djm.FloatField(null=True)
    subduction_rupture_aspect_ratio = djm.FloatField(null=True)
    subduction_rupture_floating_type = djm.TextField(
        null=True, choices=RUPTURE_FLOATING_TYPE_CHOICES)
    SOURCE_AS_CHOICES = (
        ('pointsources', 'Point Sources'),
        ('linesources', 'Line Sources (random or given strike)'),
        ('crosshairsources', 'Cross Hair Line Sources'),
        ('16spokedsources', '16 Spoked Line Sources'),
    )
    treat_area_source_as = djm.TextField(
        null=True, choices=SOURCE_AS_CHOICES)
    treat_grid_source_as = djm.TextField(
        null=True, choices=SOURCE_AS_CHOICES)
    width_of_mfd_bin = djm.FloatField(null=True)

    # The following bin limits fields are for the Disaggregation calculator
    # only:
    lat_bin_limits = fields.FloatArrayField(null=True)
    lon_bin_limits = fields.FloatArrayField(null=True)
    mag_bin_limits = fields.FloatArrayField(null=True)
    epsilon_bin_limits = fields.FloatArrayField(null=True)
    distance_bin_limits = fields.FloatArrayField(null=True)
    # PMF (Probability Mass Function) result choices for the Disaggregation
    # calculator
    # TODO(LB), Sept. 23, 2011: We should consider implementing some custom
    # constraint checking for disagg_results. For now, I'm just going to let
    # the database check the constraints.
    # The following are the valid options for each element of this array field:
    #   MagPMF (Magnitude Probability Mass Function)
    #   DistPMF (Distance PMF)
    #   TRTPMF (Tectonic Region Type PMF)
    #   MagDistPMF (Magnitude-Distance PMF)
    #   MagDistEpsPMF (Magnitude-Distance-Epsilon PMF)
    #   LatLonPMF (Latitude-Longitude PMF)
    #   LatLonMagPMF (Latitude-Longitude-Magnitude PMF)
    #   LatLonMagEpsPMF (Latitude-Longitude-Magnitude-Epsilon PMF)
    #   MagTRTPMF (Magnitude-Tectonic Region Type PMF)
    #   LatLonTRTPMF (Latitude-Longitude-Tectonic Region Type PMF)
    #   FullDisaggMatrix (The full disaggregation matrix; includes
    #       Lat, Lon, Magnitude, Epsilon, and Tectonic Region Type)
    disagg_results = fields.CharArrayField(null=True)
    uhs_periods = fields.FloatArrayField(null=True)
    vs30_type = djm.TextField(choices=VS30_TYPE_CHOICES, default="measured",
                              null=True)
    depth_to_1pt_0km_per_sec = djm.FloatField(default=100.0)
    asset_life_expectancy = djm.FloatField(null=True)
    interest_rate = djm.FloatField(null=True)

    class Meta:
        db_table = 'uiapi\".\"oq_job_profile'


class OutputManager(djm.Manager):
    """
    Manager class to filter and create Output objects
    """
    def create_output(self, job, display_name, output_type):
        """
        Create an output for the given `job`, `display_name` and
        `output_type` (default to hazard_curve)
        """
        return self.create(oq_job=job,
                           owner=job.owner,
                           display_name=display_name,
                           output_type=output_type)


class Output(djm.Model):
    '''
    A single artifact which is a result of an OpenQuake job.
    The data may reside in a file or in the database.
    '''
    owner = djm.ForeignKey('OqUser')
    oq_job = djm.ForeignKey('OqJob')
    display_name = djm.TextField()
    OUTPUT_TYPE_CHOICES = (
        (u'agg_loss_curve', u'Aggregate Loss Curve'),
        (u'bcr_distribution', u'Benefit-cost ratio distribution'),
        (u'complete_lt_gmf', u'Complete Logic Tree GMF'),
        (u'complete_lt_ses', u'Complete Logic Tree SES'),
        (u'disagg_matrix', u'Disaggregation Matrix'),
        (u'dmg_dist_per_asset', u'Damage Distribution Per Asset'),
        (u'dmg_dist_per_taxonomy', u'Damage Distribution Per Taxonomy'),
        (u'dmg_dist_total', u'Total Damage Distribution'),
        (u'gmf', u'Ground Motion Field'),
        (u'gmf_scenario', u'Ground Motion Field by Scenario Calculator'),
        (u'hazard_curve', u'Hazard Curve'),
        (u'hazard_map', u'Hazard Map'),
        (u'ins_loss_curve', u'Insured Loss Curve'),
        (u'loss_curve', u'Loss Curve'),
        (u'loss_map', u'Loss Map'),
        (u'ses', u'Stochastic Event Set'),
        (u'uh_spectra', u'Uniform Hazard Spectra'),
        (u'unknown', u'Unknown'),
    )
    output_type = djm.TextField(choices=OUTPUT_TYPE_CHOICES)
    last_update = djm.DateTimeField(editable=False, default=datetime.utcnow)

    objects = OutputManager()

    def __str__(self):
        return "%d||%s||%s" % (self.id, self.output_type, self.display_name)

    class Meta:
        db_table = 'uiapi\".\"output'

    def is_hazard_curve(self):
        return self.output_type == 'hazard_curve'


class ErrorMsg(djm.Model):
    '''
    Error information associated with a job failure
    '''
    oq_job = djm.ForeignKey('OqJob')
    brief = djm.TextField()
    detailed = djm.TextField()

    class Meta:
        db_table = 'uiapi\".\"error_msg'


## Tables in the 'hzrdr' schema.


class HazardMap(djm.Model):
    '''
    Hazard Map header (information which pertains to entire map)
    '''
    output = djm.ForeignKey('Output')
    # FK only required for non-statistical results (i.e., mean or quantile
    # curves).
    lt_realization = djm.ForeignKey('LtRealization', null=True)
    investigation_time = djm.FloatField()
    imt = djm.TextField(choices=IMT_CHOICES)
    statistics = djm.TextField(null=True, choices=STAT_CHOICES)
    quantile = djm.FloatField(null=True)
    sa_period = djm.FloatField(null=True)
    sa_damping = djm.FloatField(null=True)
    poe = djm.FloatField()
    # lons, lats, and imls are stored as numpy arrays with a uniform size and
    # shape
    lons = fields.PickleField()
    lats = fields.PickleField()
    imls = fields.PickleField()

    class Meta:
        db_table = 'hzrdr\".\"hazard_map'


def parse_imt(imt):
    """
    Given an intensity measure type in long form (with attributes),
    return the intensity measure type, the sa_period and sa_damping
    """
    sa_period = None
    sa_damping = None
    if 'SA' in imt:
        match = re.match(r'^SA\(([^)]+?)\)$', imt)
        sa_period = float(match.group(1))
        sa_damping = DEFAULT_SA_DAMPING
        hc_im_type = 'SA'  # don't include the period
    else:
        hc_im_type = imt
    return hc_im_type, sa_period, sa_damping


class HazardCurveManager(djm.Manager):
    """
    Manager class to filter and create HazardCurve objects
    """

    def create_aggregate_curve(self, output, imt, statistics, quantile=None):
        """
        Create an aggregate curve with intensity measure type `imt`
        for the given `statistics` (default to mean) and `quantile`.
        Here imt is given in long form. e.g. SA(10)
        """
        if quantile and not statistics == "quantile":
            raise ValueError(
                "A quantile level can be specified only for quantile curves")

        hc = output.oq_job.hazard_calculation
        hc_im_type, sa_period, sa_damping = parse_imt(imt)
        levels = hc.intensity_measure_types_and_levels[imt]
        curve = self.create(output=output,
                            lt_realization=None,
                            investigation_time=hc.investigation_time,
                            imt=hc_im_type,
                            imls=levels,
                            statistics=statistics,
                            quantile=quantile,
                            sa_period=sa_period,
                            sa_damping=sa_damping)
        return curve


class HazardCurve(djm.Model):
    '''
    Hazard Curve header information
    '''
    output = djm.OneToOneField('Output', null=True)
    # FK only required for non-statistical results (i.e., mean or quantile
    # curves).
    lt_realization = djm.ForeignKey('LtRealization', null=True)
    investigation_time = djm.FloatField()
    imt = djm.TextField(choices=IMT_CHOICES)
    imls = fields.FloatArrayField()
    STAT_CHOICES = (
        (u'mean', u'Mean'),
        (u'quantile', u'Quantile'),
    )
    statistics = djm.TextField(null=True, choices=STAT_CHOICES)
    quantile = djm.FloatField(null=True)
    sa_period = djm.FloatField(null=True)
    sa_damping = djm.FloatField(null=True)

    objects = HazardCurveManager()

    class Meta:
        db_table = 'hzrdr\".\"hazard_curve'


class HazardCurveDataManager(djm.GeoManager):
    """
    Manager class to filter and create HazardCurveData objects
    """

    def individual_curves(self, job, imt):
        """
        Returns all the individual hazard curve data objects. If `imt`
        is given the results are filtered by intensity measure type.
        Here imt is given in the long format.
        """
        hc_im_type, sa_period, sa_damping = parse_imt(imt)

        query_args = {'hazard_curve__statistics__isnull': True,
                      'hazard_curve__output__oq_job': job,
                      'hazard_curve__output__output_type': "hazard_curve",
                      'hazard_curve__imt': hc_im_type,
                      'hazard_curve__sa_period': sa_period,
                      'hazard_curve__sa_damping': sa_damping}

        queryset = self.filter(**query_args)
        return queryset

    def individual_curves_ordered(self, job, imt):
        """
        Same as #individual_curves but the results are ordered by location
        """
        return self.individual_curves(job, imt).order_by('location')

    def individual_curves_nr(self, job, imt):
        """
        Returns the number of individual curves. If `imt` is given, it
        returns the number of individual curves with intensity measure
        type `imt`
        """
        return self.individual_curves(job, imt).count()

    def individual_curves_chunk(self, job, imt, offset, block_size):
        """
        Get a chunk of individual curves related to `job` with `imt`
        at offset `offset`. The size of the returned chunk is
        `block_size`. The results are augmented with the wkb
        representation of the location and the weight of the
        individual curve
        """
        base_queryset = self.individual_curves_ordered(job, imt)
        base_queryset = base_queryset.extra({
            'wkb': 'asBinary(location)',
        })
        values = base_queryset.values(
            'poes', 'wkb', 'hazard_curve__lt_realization__weight')

        return values[offset: block_size + offset]

    def individual_curves_chunks(self, job, imt, location_block_size=1):
        """
        Return a list of chunk of individual curves. A chunk is a
        tuple with all the ingredients needed to get a chunk of
        individual curves, i.e. a curve finder, the current job, the
        imt of the curves, a block size and an offset
        """
        curve_nr = self.individual_curves_nr(job, imt)
        calc = job.hazard_calculation
        curves_per_location = calc.individual_curves_per_location()
        block_size = location_block_size * curves_per_location
        ranges = xrange(0, curve_nr, block_size)

        return [IndividualHazardCurveChunk(
                job, imt, curves_per_location, offset, block_size)
                for offset in ranges]

    def all_curves_for_imt(self, job, imt, sa_period, sa_damping):
        """
        Helper function for creating a :class:`django.db.models.query.QuerySet`
        for selecting all curves from all realizations for a given ``job_id``
        and ``imt``.

        :param job:
            An :class:`openquake.db.models.OqJob` instance.
        :param str imt:
            Intensity measure type.
        :param sa_period:
            Spectral Acceleration period value. Only relevant if the ``imt`` is
            "SA".
        :param sa_damping:
            Spectrail Acceleration damping value. Only relevant if the ``imt``
            is "SA".
        """
        return self.filter(hazard_curve__output__oq_job=job,
                           hazard_curve__imt=imt,
                           hazard_curve__sa_period=sa_period,
                           hazard_curve__sa_damping=sa_damping,
                           # We only want curves associated with a logic tree
                           # realization (and not statistical aggregates):
                           hazard_curve__lt_realization__isnull=False)

    def all_curves_simple(self, filter_args=None, order_by='id'):
        """
        Get all :class:`HazardCurveData` records matching `filter_args` and
        return the results in a simple, lean format: a sequence of (x, y, poes)
        triples, where x and y are longitude and latitude of the `location`.

        For querying large sets of hazard curve data, this is a rather lean
        and efficient method for getting the results.

        :param dict filter_args:
            Optional. Dictionary of filter arguments to apply to the query.
        :param str order_by:
            Defaults to the primary key ('id'). Field by which to order
            results. Currently, only one `ORDER BY` field is supported.
        """
        if filter_args is None:
            filter_args = dict()

        return self\
            .filter(**filter_args)\
            .order_by(order_by)\
            .extra(select={'x': 'ST_X(location)', 'y': 'ST_Y(location)'})\
            .values_list('x', 'y', 'poes')\
            .iterator()


class IndividualHazardCurveChunk(object):
    """
    A class that model a chunk of individual curves that might cover
    different locations
    """

    def __init__(self, job, imt, curves_per_location, offset, block_size):
        self.job = job
        self.imt = imt
        self.offset = offset
        self.curves_per_location = curves_per_location
        self.block_size = block_size
        self._raw_data = None

    @property
    def raw_data(self):
        return HazardCurveData.objects.individual_curves_chunk(
            self.job, self.imt, self.offset, self.block_size)

    @property
    def poes(self):
        return [r['poes'] for r in self.raw_data]

    @property
    def weights(self):
        weights = [r['hazard_curve__lt_realization__weight']
                   for r in self.raw_data]
        return weights[0:self.curves_per_location]

    @property
    def locations(self):
        locations = [r['wkb'] for r in self.raw_data]
        return locations[0::self.curves_per_location]


class HazardCurveData(djm.Model):
    '''
    Hazard Curve data

    Contains an list of PoE (Probability of Exceedance)
    values and the geographical point associated with the curve
    '''
    hazard_curve = djm.ForeignKey('HazardCurve')
    poes = fields.FloatArrayField()
    location = djm.PointField(srid=DEFAULT_SRID)
    # weight can be null/None if the weight is implicit:
    weight = djm.DecimalField(decimal_places=100, max_digits=101, null=True)

    objects = HazardCurveDataManager()

    class Meta:
        db_table = 'hzrdr\".\"hazard_curve_data'


class SESCollection(djm.Model):
    """
    Stochastic Event Set Collection: A container for 1 or more Stochastic Event
    Sets for a given logic tree realization.

    See also :class:`SES` and :class:`SESRupture`.
    """
    output = djm.ForeignKey('Output')
    # If `lt_realization` is None, this is a `complete logic tree`
    # Stochastic Event Set Collection, containing a single stochastic
    # event set containing all of the ruptures from the entire
    # calculation.
    lt_realization = djm.ForeignKey('LtRealization', null=True)
    # A flag to indicate that this is a `complete logic
    # tree` SES collection.
    complete_logic_tree_ses = djm.BooleanField(default=False)

    class Meta:
        db_table = 'hzrdr\".\"ses_collection'

    def __iter__(self):
        """
        Iterator for walking through all child :class:`SES` objects.
        """
        return SES.objects.filter(ses_collection=self.id).iterator()


class SES(djm.Model):
    """
    Stochastic Event Set: A container for 1 or more ruptures associated with a
    specific investigation time span.

    See also :class:`SESRupture`.
    """
    ses_collection = djm.ForeignKey('SESCollection')
    investigation_time = djm.FloatField()
    # Order number of this Stochastic Event Set in a series of SESs
    # (for a given logic tree realization).
    # For `complete logic tree` SESs, this should be None/NULL.
    ordinal = djm.IntegerField(null=True)
    # A flag to indicate that this is a `complete logic
    # tree` SES.
    complete_logic_tree_ses = djm.BooleanField(default=False)

    class Meta:
        db_table = 'hzrdr\".\"ses'

    def __iter__(self):
        """
        Iterator for walking through all child :class:`SESRupture` objects.
        """
        return SESRupture.objects.filter(ses=self.id).iterator()


class SESRupture(djm.Model):
    """
    A rupture as part of a Stochastic Event Set.

    Ruptures will have different geometrical definitions, depending on whether
    the event was generated from a point/area source or a simple/complex fault
    source.
    """
    ses = djm.ForeignKey('SES')
    magnitude = djm.FloatField()
    strike = djm.FloatField()
    dip = djm.FloatField()
    rake = djm.FloatField()
    tectonic_region_type = djm.TextField()
    # If True, this rupture was generated from a simple/complex fault
    # source. If False, this rupture was generated from a point/area source.
    is_from_fault_source = djm.BooleanField()
    # The following fields can be interpreted different ways, depending on the
    # value of `is_from_fault_source`.
    # If `is_from_fault_source` is True, each of these fields should contain a
    # 2D numpy array (all of the same shape). Each triple of (lon, lat, depth)
    # for a given index represents the node of a rectangular mesh.
    # If `is_from_fault_source` is False, each of these fields should contain
    # a sequence (tuple, list, or numpy array, for example) of 4 values. In
    # order, the triples of (lon, lat, depth) represent top left, top right,
    # bottom right, and bottom left corners of the the rupture's planar
    # surface.
    lons = fields.PickleField()
    lats = fields.PickleField()
    depths = fields.PickleField()
    result_grp_ordinal = djm.IntegerField()
    # NOTE(LB): The ordinal of a rupture within a given result group (indicated
    # by ``result_grp_ordinal``). This rupture correspond indices of the
    # ``gmvs`` field in Gmf. Thus, if you join SESRupture and Gmf records on
    # the ``result_grp_ordinal``, you can extract ground motion values for a
    # specific rupture.
    # At the moment this functionality is not directly used, but in the future
    # we will need to provide some way of tracing ground motion to the original
    # rupture.
    rupture_ordinal = djm.IntegerField()

    class Meta:
        db_table = 'hzrdr\".\"ses_rupture'

    def _validate_planar_surface(self):
        """
        A rupture's planar surface (existing only in the case of ruptures from
        area/point sources) may only consist of 4 points (top left, top right,
        bottom right, and bottom left corners, in that order).

        If the surface is not valid, a :exc:`ValueError` is raised.

        This should only be used if `is_from_fault_source` is `False`.
        """
        if not (4 == len(self.lons) == len(self.lats) == len(self.depths)):
            raise ValueError(
                "Incorrect number of points; there should be exactly 4")

    @property
    def top_left_corner(self):
        if not self.is_from_fault_source:
            self._validate_planar_surface()
            return self.lons[0], self.lats[0], self.depths[0]
        return None

    @property
    def top_right_corner(self):
        if not self.is_from_fault_source:
            self._validate_planar_surface()
            return self.lons[1], self.lats[1], self.depths[1]
        return None

    @property
    def bottom_right_corner(self):
        if not self.is_from_fault_source:
            self._validate_planar_surface()
            return self.lons[2], self.lats[2], self.depths[2]
        return None

    @property
    def bottom_left_corner(self):
        if not self.is_from_fault_source:
            self._validate_planar_surface()
            return self.lons[3], self.lats[3], self.depths[3]
        return None


class GmfCollection(djm.Model):
    """
    A collection of ground motion field (GMF) sets for a given logic tree
    realization.
    """
    output = djm.OneToOneField('Output')
    # If `lt_realization` is None, this is a `complete logic tree`
    # GMF Collection, containing a single GMF set containing all of the ground
    # motion fields in the calculation.
    lt_realization = djm.ForeignKey('LtRealization', null=True)
    # A flag to indicate that this is a `complete logic
    # tree` GMF collection.
    complete_logic_tree_gmf = djm.BooleanField(default=False)

    class Meta:
        db_table = 'hzrdr\".\"gmf_collection'

    def __iter__(self):
        """
        Iterator for walking through all child :class:`GmfSet` objects.
        """
        return GmfSet.objects.filter(gmf_collection=self.id).iterator()


class GmfSet(djm.Model):
    """
    A set of ground motion fields for a given investigation time (in years).
    """
    gmf_collection = djm.ForeignKey('GmfCollection')
    investigation_time = djm.FloatField()
    # Keep track of the stochastic event set which this GMF set is associated
    # with.
    ses_ordinal = djm.IntegerField()
    complete_logic_tree_gmf = djm.BooleanField(default=False)

    class Meta:
        db_table = 'hzrdr\".\"gmf_set'

    # Disabling pylint for 'Too many local variables'
    # pylint: disable=R0914
    def __iter__(self):
        """
        Iterator for walking through all child :class:`Gmf` objects.
        """
        job = self.gmf_collection.output.oq_job
        hc = job.hazard_calculation
        if self.complete_logic_tree_gmf:
            # Get all of the GmfSets associated with a logic tree realization,
            # for this calculation.
            lt_gmf_sets = GmfSet.objects\
                .filter(
                    gmf_collection__output__oq_job=job,
                    gmf_collection__lt_realization__isnull=False)\
                .order_by('id')
            for gmf in itertools.chain(*lt_gmf_sets):
                yield gmf
        else:
            num_tasks = JobStats.objects.get(oq_job=job.id).num_tasks

            imts = [parse_imt(x) for x in hc.intensity_measure_types]

            for imt, sa_period, sa_damping in imts:

                for result_grp_ordinal in xrange(1, num_tasks + 1):
                    gmfs = Gmf.objects\
                        .filter(
                            gmf_set=self.id,
                            imt=imt,
                            sa_period=sa_period,
                            sa_damping=sa_damping,
                            result_grp_ordinal=result_grp_ordinal)\
                        .order_by('location')
                    if len(gmfs) == 0:
                        # This task did not contribute to this GmfSet
                        continue

                    # len of each gmfs == number of sites
                    # need to walk through each columns of gmvs, slicing
                    # vertically to extract individual ground motion fields
                    first = gmfs[0]
                    num_ruptures = len(first.gmvs)

                    for i in xrange(num_ruptures):
                        gmf_nodes = []
                        for gmf in gmfs:
                            assert len(gmf.gmvs) == num_ruptures
                            # TODO: Rename `iml` to `gmv`,
                            # in NRML serializer as well
                            gmf_nodes.append(_GroundMotionFieldNode(
                                iml=gmf.gmvs[i], location=gmf.location))
                        yield _GroundMotionField(
                            imt=first.imt, sa_period=first.sa_period,
                            sa_damping=first.sa_damping, gmf_nodes=gmf_nodes)
                        del gmf_nodes


class _GroundMotionField(object):

    def __init__(self, imt, sa_period, sa_damping, gmf_nodes):
        self.imt = imt
        self.sa_period = sa_period
        self.sa_damping = sa_damping
        self.gmf_nodes = gmf_nodes

    def __iter__(self):
        return iter(self.gmf_nodes)

    def __getitem__(self, key):
        return self.gmf_nodes[key]


class _GroundMotionFieldNode(object):

    def __init__(self, iml, location):
        self.iml = iml
        self.location = location  # must have x and y attributes


class Gmf(djm.Model):
    """
    Ground Motion Field: A collection of ground motion values and their
    respective geographical locations.
    """
    gmf_set = djm.ForeignKey('GmfSet')
    imt = djm.TextField(choices=IMT_CHOICES)
    sa_period = djm.FloatField(null=True)
    sa_damping = djm.FloatField(null=True)
    location = djm.PointField(srid=DEFAULT_SRID)
    gmvs = fields.FloatArrayField()
    result_grp_ordinal = djm.IntegerField()

    objects = djm.GeoManager()

    class Meta:
        db_table = 'hzrdr\".\"gmf'


class GmfScenario(djm.Model):
    """
    Ground Motion Field: A collection of ground motion values and their
    respective geographical locations.
    """
    output = djm.ForeignKey('Output')
    imt = djm.TextField(choices=IMT_CHOICES)
    # Spectral acceleration
    sa_period = djm.FloatField(null=True)
    sa_damping = djm.FloatField(null=True)
    location = djm.PointField(srid=DEFAULT_SRID)
    gmvs = fields.FloatArrayField()
    result_grp_ordinal = djm.IntegerField()

    objects = djm.GeoManager()

    class Meta:
        db_table = 'hzrdr\".\"gmf_scenario'


def get_gmfs_scenario(output, imt=None):
    """
    Iterator for walking through all :class:`GmfScenario` objects associated
    to a given output. Notice that values for the same site are
    displayed together and then ordered according to the iml, so that
    it is possible to get reproducible outputs in the test cases.

    :param output: instance of :class:`openquake.db.models.Output`

    :param string imt: a string with the IMT to extract; the default
                       is None, all the IMT in the job.ini file are extracted

    :returns: an iterator over
              :class:`openquake.db.models._GroundMotionField` instances
    """
    job = output.oq_job
    hc = job.hazard_calculation
    if imt is None:
        imts = [parse_imt(x) for x in hc.intensity_measure_types]
    else:
        imts = [parse_imt(imt)]
    for imt, sa_period, sa_damping in imts:
        gmfs = GmfScenario.objects.filter(
            output__id=output.id,
            imt=imt,
            sa_period=sa_period,
            sa_damping=sa_damping,
        ).order_by('location')
        # yield all the nodes associated to a given location
        for loc, rows in itertools.groupby(
                gmfs, operator.attrgetter('location')):
            gmf_nodes = []
            for gmf in rows:
                for gmv in gmf.gmvs:
                    gmf_nodes.append(
                        _GroundMotionFieldNode(iml=gmv, location=loc))
            yield _GroundMotionField(
                imt=imt,
                sa_period=sa_period,
                sa_damping=sa_damping,
                gmf_nodes=sorted(gmf_nodes, key=operator.attrgetter('iml')))


class DisaggResult(djm.Model):
    """
    Storage for disaggregation historgrams. Each histogram is stored in
    `matrix` as a 6-dimensional numpy array (pickled). The dimensions of the
    matrix are as follows, in order:

    * magnitude
    * distance
    * longitude
    * latitude
    * epsilon
    * tectonic region type

    Bin edges are defined for all of these dimensions (except tectonic region
    type) as:

    * `mag_bin_edges`
    * `dist_bin_edges`
    * `lat_bin_edges`
    * `lon_bin_edges`
    * `eps_bin_edges`

    The size of the tectonic region type (TRT) dimension is simply determined
    by the length of `trts`.

    Additional metadata for the disaggregation histogram is stored, including
    location (POINT geometry), disaggregation PoE (Probability of Exceedance)
    and the corresponding IML (Intensity Measure Level) extracted from the
    hazard curve, logic tree path information, and investigation time.
    """

    output = djm.ForeignKey('Output')
    lt_realization = djm.ForeignKey('LtRealization')
    investigation_time = djm.FloatField()
    imt = djm.TextField(choices=IMT_CHOICES)
    iml = djm.FloatField()
    poe = djm.FloatField()
    sa_period = djm.FloatField(null=True)
    sa_damping = djm.FloatField(null=True)
    mag_bin_edges = fields.FloatArrayField()
    dist_bin_edges = fields.FloatArrayField()
    lon_bin_edges = fields.FloatArrayField()
    lat_bin_edges = fields.FloatArrayField()
    eps_bin_edges = fields.FloatArrayField()
    trts = fields.CharArrayField()
    location = djm.PointField(srid=DEFAULT_SRID)
    matrix = fields.PickleField()

    class Meta:
        db_table = 'hzrdr\".\"disagg_result'


class GmfData(djm.Model):
    '''
    Ground Motion Field data

    DEPRECATED. See instead :class:`GmfCollection`, :class:`GmfSet`,
    :class:`Gmf`, and :class:`GmfNode`.
    '''
    output = djm.ForeignKey('Output')
    ground_motion = djm.FloatField()
    location = djm.PointField(srid=DEFAULT_SRID)

    class Meta:
        db_table = 'hzrdr\".\"gmf_data'


class UhSpectra(djm.Model):
    """Uniform Hazard Spectra

    A Collection of Uniform Hazard Spectrum which share a set of periods.
    A UH Spectrum has a PoE (Probability of Exceedence) and is conceptually
    composed of a set of 2D matrices, 1 matrix per site/point of interest.
    Each 2D matrix has a number of row equal to ``realizations`` and a number
    of columns equal to the number of ``periods``.
    """
    output = djm.ForeignKey('Output')
    timespan = djm.FloatField()
    realizations = djm.IntegerField()
    periods = fields.FloatArrayField()

    class Meta:
        db_table = 'hzrdr\".\"uh_spectra'


class UhSpectrum(djm.Model):
    """Uniform Hazard Spectrum

    * "Uniform" meaning "the same PoE"
    * "Spectrum" because it covers a range/band of periods/frequencies
    """
    uh_spectra = djm.ForeignKey('UhSpectra')
    poe = djm.FloatField()

    class Meta:
        db_table = 'hzrdr\".\"uh_spectrum'


class UhSpectrumData(djm.Model):
    """Uniform Hazard Spectrum Data

    A single "row" of data in a UHS matrix for a specific site/point of
    interest.
    """
    uh_spectrum = djm.ForeignKey('UhSpectrum')
    realization = djm.IntegerField()
    sa_values = fields.FloatArrayField()
    location = djm.PointField(srid=DEFAULT_SRID)

    class Meta:
        db_table = 'hzrdr\".\"uh_spectrum_data'


class LtRealization(djm.Model):
    """
    Keep track of logic tree realization progress. When ``completed_items``
    becomes equal to ``total_items``, mark ``is_complete`` as `True`.

    Marking progress as we go gives us the ability to resume partially-
    completed calculations.
    """

    hazard_calculation = djm.ForeignKey('HazardCalculation')
    ordinal = djm.IntegerField()
    seed = djm.IntegerField()
    weight = djm.DecimalField(decimal_places=100, max_digits=101)
    sm_lt_path = fields.CharArrayField()
    gsim_lt_path = fields.CharArrayField()
    is_complete = djm.BooleanField(default=False)
    total_items = djm.IntegerField()
    completed_items = djm.IntegerField(default=0)

    class Meta:
        db_table = 'hzrdr\".\"lt_realization'


## Tables in the 'riskr' schema.


class LossMap(djm.Model):
    '''
    Holds metadata for loss maps
    '''

    output = djm.OneToOneField("Output", related_name="loss_map")
    hazard_output = djm.OneToOneField("Output", related_name="risk_loss_map")
    poe = djm.FloatField(null=True)

    class Meta:
        db_table = 'riskr\".\"loss_map'


class LossMapData(djm.Model):
    '''
    Holds an asset, its position and a value plus (for
    non-scenario maps) the standard deviation for its loss
    '''

    loss_map = djm.ForeignKey("LossMap")
    asset_ref = djm.TextField()
    value = djm.FloatField()
    std_dev = djm.FloatField(default=0.0, null=True)
    location = djm.PointField(srid=DEFAULT_SRID)

    class Meta:
        db_table = 'riskr\".\"loss_map_data'


class LossCurve(djm.Model):
    '''
    Holds the parameters common to a set of loss curves
    '''

    output = djm.OneToOneField("Output", related_name="loss_curve")
    hazard_output = djm.OneToOneField("Output", related_name="risk_loss_curve")
    aggregate = djm.BooleanField(default=False)
    insured = djm.BooleanField(default=False)

    # If the curve is a result of an aggregation over different
    # hazard_output the following fields must be set
    statistics = djm.TextField(null=True, choices=STAT_CHOICES)
    quantile = djm.FloatField(null=True)

    class Meta:
        db_table = 'riskr\".\"loss_curve'


class LossCurveData(djm.Model):
    '''
    Holds the probabilities of exceedance for a given loss curve
    '''

    loss_curve = djm.ForeignKey("LossCurve")
    asset_ref = djm.TextField()
    losses = fields.FloatArrayField()
    loss_ratios = fields.FloatArrayField()
    poes = fields.FloatArrayField()
    location = djm.PointField(srid=DEFAULT_SRID)

    class Meta:
        db_table = 'riskr\".\"loss_curve_data'


class AggregateLossCurveData(djm.Model):
    '''
    Holds the probabilities of exceedance for the whole exposure model
    '''

    loss_curve = djm.OneToOneField("LossCurve")
    losses = fields.FloatArrayField()
    poes = fields.FloatArrayField()

    class Meta:
        db_table = 'riskr\".\"aggregate_loss_curve_data'


class BCRDistribution(djm.Model):
    '''
    Holds metadata for the benefit-cost ratio distribution
    '''

    output = djm.OneToOneField("Output", related_name="bcr_distribution")
    hazard_output = djm.OneToOneField(
        "Output", related_name="risk_bcr_distribution")

    class Meta:
        db_table = 'riskr\".\"bcr_distribution'


class BCRDistributionData(djm.Model):
    '''
    Holds the actual data for the benefit-cost ratio distribution
    '''

    bcr_distribution = djm.ForeignKey("BCRDistribution")
    asset_ref = djm.TextField()
    average_annual_loss_original = djm.FloatField()
    average_annual_loss_retrofitted = djm.FloatField()
    bcr = djm.FloatField()
    location = djm.PointField(srid=DEFAULT_SRID)

    class Meta:
        db_table = 'riskr\".\"bcr_distribution_data'


class DmgState(djm.Model):
    """Holds the damage_states associated to a given output"""
    # they actually come from the fragility model xml input
    output = djm.ForeignKey("Output")
    dmg_state = djm.TextField(
        help_text="The name of the damage state")
    lsi = djm.PositiveSmallIntegerField(
        help_text="limit state index, to order the limit states")

    class Meta:
        db_table = 'riskr\".\"dmg_state'


class DmgDistPerAsset(djm.Model):
    """Holds the actual data for damage distributions per asset."""

    dmg_state = djm.ForeignKey("DmgState")
    exposure_data = djm.ForeignKey("ExposureData")
    mean = djm.FloatField()
    stddev = djm.FloatField()

    class Meta:
        db_table = 'riskr\".\"dmg_dist_per_asset'


class DmgDistPerTaxonomy(djm.Model):
    """Holds the actual data for damage distributions per taxonomy."""

    dmg_state = djm.ForeignKey("DmgState")
    taxonomy = djm.TextField()
    mean = djm.FloatField()
    stddev = djm.FloatField()

    class Meta:
        db_table = 'riskr\".\"dmg_dist_per_taxonomy'


class DmgDistTotal(djm.Model):
    """Holds the actual 'total damage distribution' values for for an entire
    calculation. There should be  one record per calculation per damage state.
    """

    dmg_state = djm.ForeignKey("DmgState")
    mean = djm.FloatField()
    stddev = djm.FloatField()

    class Meta:
        db_table = 'riskr\".\"dmg_dist_total'

## Tables in the 'oqmif' schema.


class ExposureModel(djm.Model):
    '''
    A risk exposure model
    '''

    owner = djm.ForeignKey("OqUser")
    input = djm.OneToOneField("Input")
    name = djm.TextField()
    description = djm.TextField(null=True)
    category = djm.TextField()
    taxonomy_source = djm.TextField(
        null=True, help_text="the taxonomy system used to classify the assets")
    AREA_CHOICES = (
        (u'aggregated', u'Aggregated area value'),
        (u'per_asset', u'Per asset area value'),
    )
    area_type = djm.TextField(null=True, choices=AREA_CHOICES)
    area_unit = djm.TextField(null=True)
    COST_CHOICES = (
        (u'aggregated', u'Aggregated economic value'),
        (u'per_area', u'Per area economic value'),
        (u'per_asset', u'Per asset economic value'),
    )
    stco_type = djm.TextField(null=True, choices=COST_CHOICES,
                              help_text="structural cost type")
    stco_unit = djm.TextField(null=True, help_text="structural cost unit")
    reco_type = djm.TextField(null=True, choices=COST_CHOICES,
                              help_text="retrofitting cost type")
    reco_unit = djm.TextField(null=True, help_text="retrofitting cost unit")
    coco_type = djm.TextField(null=True, choices=COST_CHOICES,
                              help_text="contents cost type")
    coco_unit = djm.TextField(null=True, help_text="contents cost unit")

    last_update = djm.DateTimeField(editable=False, default=datetime.utcnow)

    class Meta:
        db_table = 'oqmif\".\"exposure_model'

    def taxonomies_in(self, region_constraint):
        """
        :param str region_constraint: polygon in wkt format the assets
        must be contained into
        :returns: a dictionary mapping each taxonomy with the number
        of assets contained in `region_constraint`
        """

        return ExposureData.objects.taxonomies_contained_in(
            self.id, region_constraint)

    def get_asset_chunk(self, taxonomy, region_constraint, offset, count):
        """
        :returns: a list of `openquake.db.models.ExposureData` objects
        of a given taxonomy contained in a region and paginated

        :param str taxonomy: the taxonomy of the returned objects

        :param Polygon region_constraint: a Polygon object with a wkt
        property used to filter the exposure

        :param int offset: An offset used to paginate the returned set
        :param int count: An offset used to paginate the returned set
        """
        return ExposureData.objects.contained_in(
            self.id, taxonomy, region_constraint, offset, count)


class Occupancy(djm.Model):
    '''
    Asset occupancy data
    '''

    exposure_data = djm.ForeignKey("ExposureData")
    description = djm.TextField()
    occupants = djm.IntegerField()

    class Meta:
        db_table = 'oqmif\".\"occupancy'


class AssetManager(djm.GeoManager):
    """
    Asset manager
    """
    def contained_in(self, exposure_model_id, taxonomy,
                     region_constraint, offset, size):
        """
        :returns the asset ids (ordered by id) contained in
        `region_constraint` of `taxonomy` associated with an
        `openquake.db.models.ExposureModel` with ID equal to
        `exposure_model_id`
        """
        return list(
            self.raw("""
            SELECT * FROM oqmif.exposure_data
            WHERE exposure_model_id = %s AND taxonomy = %s AND
            ST_COVERS(ST_GeographyFromText(%s), site)
            ORDER BY taxonomy, id LIMIT %s OFFSET %s
            """, [exposure_model_id, taxonomy,
                  "SRID=4326; %s" % region_constraint.wkt,
                  size, offset]))

    def taxonomies_contained_in(self, exposure_model_id, region_constraint):
        """
        :returns: a dictionary which map each taxonomy associated with
        `exposure_model` and contained in `region_constraint` with the
        number of assets.
        """
        cursor = connection.cursor()

        cursor.execute("""
        SELECT oqmif.exposure_data.taxonomy, COUNT(*)
        FROM oqmif.exposure_data WHERE
        exposure_model_id = %s AND ST_COVERS(ST_GeographyFromText(%s), site)
        group by oqmif.exposure_data.taxonomy
        """, [exposure_model_id, "SRID=4326; %s" % region_constraint.wkt])

        return dict(cursor)


class ExposureData(djm.Model):
    '''
    Per-asset risk exposure data
    '''

    NO_RETROFITTING_COST = "no retrofitting cost"

    exposure_model = djm.ForeignKey("ExposureModel")
    asset_ref = djm.TextField()
    taxonomy = djm.TextField()
    site = djm.PointField(geography=True)
    # Override the default manager with a GeoManager instance in order to
    # enable spatial queries.
    objects = djm.GeoManager()

    stco = djm.FloatField(null=True, help_text="structural cost")
    reco = djm.FloatField(null=True, help_text="retrofitting cost")
    coco = djm.FloatField(null=True, help_text="contents cost")

    number_of_units = djm.FloatField(
        null=True, help_text="number of assets, people etc.")
    area = djm.FloatField(null=True)

    ins_limit = djm.FloatField(
        null=True, help_text="insurance coverage limit")
    deductible = djm.FloatField(
        null=True, help_text="insurance deductible")

    last_update = djm.DateTimeField(editable=False, default=datetime.utcnow)

    objects = AssetManager()

    class Meta:
        db_table = 'oqmif\".\"exposure_data'

    @staticmethod
    def per_asset_value(
            cost, cost_type, area, area_type, number_of_units, category):
        """Return per-asset value for the given exposure data set.

        Calculate per asset value by considering the given exposure
        data as follows:
            case 1: cost type: aggregated:
                cost = economic value
            case 2: cost type: per asset:
                cost * number (of assets) = economic value
            case 3: cost type: per area and area type: aggregated:
                cost * area = economic value
            case 4: cost type: per area and area type: per asset:
                cost * area * number = economic value
        The same "formula" applies to contenst/retrofitting cost analogously.
        :returns: the per-asset value as a `float`
        :raises: `ValueError` in case of a malformed (risk exposure data) input
        """
        if category is not None and category == "population":
            return number_of_units
        if cost_type == "aggregated":
            return cost
        elif cost_type == "per_asset":
            return cost * number_of_units
        elif cost_type == "per_area":
            if area_type == "aggregated":
                return cost * area
            elif area_type == "per_asset":
                return cost * area * number_of_units
        raise ValueError("Invalid input")

    @property
    def value(self):
        """The structural per-asset value."""
        return self.per_asset_value(
            cost=self.stco, cost_type=self.exposure_model.stco_type,
            area=self.area, area_type=self.exposure_model.area_type,
            number_of_units=self.number_of_units,
            category=self.exposure_model.category)

    @property
    def retrofitting_cost(self):
        """The retrofitting per-asset value."""
        return self.per_asset_value(
            cost=self.reco, cost_type=self.exposure_model.reco_type,
            area=self.area, area_type=self.exposure_model.area_type,
            number_of_units=self.number_of_units,
            category=self.exposure_model.category)


## Tables in the 'htemp' schema.


class SourceProgress(djm.Model):
    """
    Keep track of which sources have been considered for a given logic tree
    realization.

    Marking progress as we go gives us the ability to resume partially-
    completed logic tree realizations.
    """

    lt_realization = djm.ForeignKey('LtRealization')
    parsed_source = djm.ForeignKey('ParsedSource')
    is_complete = djm.BooleanField(default=False)

    class Meta:
        db_table = 'htemp\".\"source_progress'


class HazardCurveProgress(djm.Model):
    """
    Store intermediate results of hazard curve calculations (as a pickled numpy
    array) for a single logic tree realization.
    """

    lt_realization = djm.ForeignKey('LtRealization')
    imt = djm.TextField()
    # stores a pickled numpy array for intermediate results
    # array is 2d: sites x IMLs
    # each row indicates a site,
    # each column holds the PoE vaue for the IML at that index
    result_matrix = fields.PickleField()

    class Meta:
        db_table = 'htemp\".\"hazard_curve_progress'


class SiteData(djm.Model):
    """
    Contains pre-computed site parameter matrices. ``lons`` and ``lats``
    represent the calculation sites of interest. The associated site parameters
    are from the closest point in a site model in relation to each calculation
    point of interest.

    Used only if a calculation defines a site model (otherwise, reference
    parameters are use for all points of interest).
    """

    hazard_calculation = djm.ForeignKey('HazardCalculation')
    lons = fields.PickleField()
    lats = fields.PickleField()
    vs30s = fields.PickleField()
    # `vs30_measured` stores a numpy array of booleans.
    # If a value is `False`, this means that the vs30 value is 'inferred'.
    vs30_measured = fields.PickleField()
    z1pt0s = fields.PickleField()
    z2pt5s = fields.PickleField()

    class Meta:
        db_table = 'htemp\".\"site_data'<|MERGE_RESOLUTION|>--- conflicted
+++ resolved
@@ -893,13 +893,8 @@
         (u'event_based', u'Probabilistic Event-Based'),
         # TODO(LB): Enable these once calculators are supported and
         # implemented.
-<<<<<<< HEAD
         (u'scenario', u'Scenario'),
-        # (u'scenario_damage', u'Scenario Damage'),
-=======
-        # (u'scenario', u'Scenario'),
         (u'scenario_damage', u'Scenario Damage'),
->>>>>>> fcc2a980
         (u'event_based_bcr', u'Probabilistic Event-Based BCR'),
     )
     calculation_mode = djm.TextField(choices=CALC_MODE_CHOICES)
