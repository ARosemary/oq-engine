--- conflicted
+++ resolved
@@ -718,8 +718,7 @@
     compute_mean_hazard_curve boolean
         CONSTRAINT compute_mean_hazard_curve_is_set
         CHECK(
-<<<<<<< HEAD
-            ((calc_mode = 'classical')
+            ((calc_mode IN ('classical', 'classical_bcr'))
             AND
             (
                 -- If the job is hazard+risk and classical,
@@ -730,14 +729,9 @@
                 -- just make sure compute_mean_hazard_curve is not null.
                 ((NOT ARRAY['hazard', 'risk']::VARCHAR[] <@ job_type) AND (compute_mean_hazard_curve IS NOT NULL))
             ))
-=======
-            ((calc_mode IN ('classical', 'classical_bcr'))
-             AND (compute_mean_hazard_curve IS NOT NULL))
->>>>>>> bce9e850
             OR
             ((calc_mode NOT IN ('classical', 'classical_bcr'))
              AND (compute_mean_hazard_curve IS NULL))),
-
     conditional_loss_poe float[],
     fault_magnitude_scaling_relationship VARCHAR
         CONSTRAINT fault_magnitude_scaling_relationship_is_set
