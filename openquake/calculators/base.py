--- conflicted
+++ resolved
@@ -477,19 +477,8 @@
             return
         self.save_params()  # re-save oqparam
         # save the risk models and loss_ratios in the datastore
-<<<<<<< HEAD
-        self.datastore['composite_risk_model'] = {
-            taxon: rmodel.risk_functions for taxon, rmodel in rm.items()}
-        try:
-            self.datastore['composite_risk_model_retro'] = {
-                taxon: rmodel.retro_functions for taxon, rmodel in rm.items()}
-        except AttributeError:  # no retro_functions
-            pass
-        attrs = self.datastore['composite_risk_model'].attrs
-=======
         self.datastore['composite_risk_model'] = rm
         attrs = self.datastore.getitem('composite_risk_model').attrs
->>>>>>> 92a9e1a7
         attrs['loss_types'] = hdf5.array_of_vstr(rm.loss_types)
         attrs['min_iml'] = hdf5.array_of_vstr(sorted(rm.get_min_iml().items()))
         if rm.damage_states:
