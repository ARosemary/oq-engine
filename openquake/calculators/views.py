--- conflicted
+++ resolved
@@ -25,10 +25,6 @@
 import functools
 import itertools
 import collections
-<<<<<<< HEAD
-=======
-
->>>>>>> 1e8e0939
 import numpy
 import h5py
 
