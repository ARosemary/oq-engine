# -*- coding: utf-8 -*-
# vim: tabstop=4 shiftwidth=4 softtabstop=4
#
# Copyright (C) 2015-2020 GEM Foundation
#
# OpenQuake is free software: you can redistribute it and/or modify it
# under the terms of the GNU Affero General Public License as published
# by the Free Software Foundation, either version 3 of the License, or
# (at your option) any later version.
#
# OpenQuake is distributed in the hope that it will be useful,
# but WITHOUT ANY WARRANTY; without even the implied warranty of
# MERCHANTABILITY or FITNESS FOR A PARTICULAR PURPOSE.  See the
# GNU Affero General Public License for more details.
#
# You should have received a copy of the GNU Affero General Public License
# along with OpenQuake. If not, see <http://www.gnu.org/licenses/>.

"""
Disaggregation calculator core functionality
"""
import logging
import operator
import collections
import numpy
import pandas

from openquake.baselib import parallel, hdf5
from openquake.baselib.general import (
    AccumDict, block_splitter, get_array_nbytes, humansize, pprod, agg_probs)
from openquake.baselib.python3compat import encode
from openquake.hazardlib import stats
from openquake.hazardlib.calc import disagg
from openquake.hazardlib.imt import from_string
from openquake.hazardlib.gsim.base import ContextMaker
from openquake.hazardlib.contexts import RuptureContext
from openquake.hazardlib.tom import PoissonTOM
from openquake.commonlib import util
from openquake.calculators import getters
from openquake.calculators import base

weight = operator.attrgetter('weight')
POE_TOO_BIG = '''\
Site #%d: you are trying to disaggregate for poe=%s.
However the source model produces at most probabilities
of %.7f for rlz=#%d, IMT=%s.
The disaggregation PoE is too big or your model is wrong,
producing too small PoEs.'''
U8 = numpy.uint8
U16 = numpy.uint16
U32 = numpy.uint32
F32 = numpy.float32


def _check_curves(sid, rlzs, curves, imtls, poes_disagg):
    # there may be sites where the sources are too small to produce
    # an effect at the given poes_disagg
    bad = 0
    for rlz, curve in zip(rlzs, curves):
        for imt in imtls:
            max_poe = curve[imt].max()
            for poe in poes_disagg:
                if poe > max_poe:
                    logging.warning(POE_TOO_BIG, sid, poe, max_poe, rlz, imt)
                    bad += 1
    return bool(bad)


def _matrix(matrices, num_trts, num_mag_bins):
    # convert a dict trti, magi -> matrix into a single matrix
    trti, magi = next(iter(matrices))
    mat = numpy.zeros((num_trts, num_mag_bins) + matrices[trti, magi].shape)
    for trti, magi in matrices:
        mat[trti, magi] = matrices[trti, magi]
    return mat


def _iml4(rlzs, iml_disagg, imtls, poes_disagg, curves):
    # an ArrayWrapper of shape (N, M, P, Z)
    N, Z = rlzs.shape
    P = len(poes_disagg)
    M = len(imtls)
    arr = numpy.empty((N, M, P, Z))
    for m, imt in enumerate(imtls):
        for (s, z), rlz in numpy.ndenumerate(rlzs):
            curve = curves[s][z]
            if poes_disagg == (None,):
                arr[s, m, 0, z] = imtls[imt]
            elif curve:
                poes = curve[imt][::-1]
                imls = imtls[imt][::-1]
                arr[s, m, :, z] = numpy.interp(poes_disagg, poes, imls)
    return hdf5.ArrayWrapper(arr, {'rlzs': rlzs})


def _prepare_ctxs(rupdata, cmaker, sitecol):
    ctxs = []
    for u in range(len(rupdata['mag'])):
        ctx = RuptureContext()
        for par in rupdata:
            if not par.endswith('_'):
                setattr(ctx, par, rupdata[par][u])
            else:  # site-dependent parameter
                setattr(ctx, par[:-1], rupdata[par][u])
        for par in cmaker.REQUIRES_SITES_PARAMETERS:
            setattr(ctx, par, sitecol[par])
        ctx.sids = sitecol.sids
        ctxs.append(ctx)
    return ctxs


def compute_disagg(dstore, idxs, cmaker, iml4, trti, magi, bin_edges, oq,
                   monitor):
    # see https://bugs.launchpad.net/oq-engine/+bug/1279247 for an explanation
    # of the algorithm used
    """
    :param dstore:
        a DataStore instance
    :param idxs:
        an array of indices to ruptures
    :param cmaker:
        a :class:`openquake.hazardlib.gsim.base.ContextMaker` instance
    :param iml4:
        an ArrayWrapper of shape (N, M, P, Z)
    :param trti:
        tectonic region type index
    :param magi:
        magnitude bin index
    :param bin_egdes:
        a quartet (dist_edges, lon_edges, lat_edges, eps_edges)
    :param monitor:
        monitor of the currently running job
    :returns:
        a dictionary sid -> 7D-array
    """
    with monitor('reading rupdata', measuremem=True):
        dstore.open('r')
        sitecol = dstore['sitecol']
        # NB: using dstore['rup/' + k][idxs] would be ultraslow!
        a, b = idxs.min(), idxs.max() + 1
        rupdata = {k: dstore['rup/' + k][a:b][idxs-a] for k in dstore['rup']}
    RuptureContext.temporal_occurrence_model = PoissonTOM(
        oq.investigation_time)
    dis_mon = monitor('disaggregate', measuremem=False)
    ms_mon = monitor('disagg mean_std', measuremem=True)
    eps3 = disagg._eps3(cmaker.trunclevel, oq.num_epsilon_bins)
<<<<<<< HEAD
    with ms_mon:
        ctxs = _prepare_ctxs(rupdata, cmaker, sitecol)  # ultra-fast
        disagg.set_mean_std(ctxs, oq.imtls, cmaker.gsims)

    for s, iml3 in enumerate(iml4):
        iml2dict = {imt: iml3[m] for m, imt in enumerate(oq.imtls)}

        # z indices by gsim
        M, P, Z = iml3.shape
        zs_by_g = AccumDict(accum=[])
        for g, rlzs in enumerate(cmaker.gsims.values()):
            for z in range(Z):
                if iml4.rlzs[s, z] in rlzs:
                    zs_by_g[g].append(z)

        # sanity check: the zs are disjoint
        counts = numpy.zeros(Z, numpy.uint8)
        for zs in zs_by_g.values():
            counts[zs] += 1
        assert (counts <= 1).all(), counts

        # dist_bins, lon_bins, lat_bins, eps_bins
        bins = bin_edges[0], bin_edges[1][s], bin_edges[2][s], bin_edges[3]
        # build 7D-matrix #distbins, #lonbins, #latbins, #epsbins, M, P, Z
        close_ctxs = [ctx for ctx in ctxs if ctx.rrup[s] < 9999.]
        if not close_ctxs:
            continue
        matrix = disagg.disaggregate(
            close_ctxs, zs_by_g, iml2dict, eps3, s, bins, pne_mon, mat_mon)
        if matrix.any():
            yield {'trti': trti, 'magi': magi, s: matrix}
=======
    ctxs = _prepare_ctxs(rupdata, cmaker, sitecol)  # ultra-fast
    rupdata.clear()
    for m, im in enumerate(oq.imtls):
        res = {'trti': trti, 'magi': magi}
        imt = from_string(im)
        with ms_mon:
            # compute mean and std for a single IMT to save memory
            # the size is N * U * G * 8 bytes
            mean_std = disagg.get_mean_std(ctxs, [imt], cmaker.gsims)

        # disaggregate by site, IMT
        for s, iml3 in enumerate(iml4):

            # z indices by gsim
            M, P, Z = iml3.shape
            zs_by_g = AccumDict(accum=[])
            for g, rlzs in enumerate(cmaker.gsims.values()):
                for z in range(Z):
                    if iml4.rlzs[s, z] in rlzs:
                        zs_by_g[g].append(z)

            # sanity check: the zs are disjoint
            counts = numpy.zeros(Z, numpy.uint8)
            for zs in zs_by_g.values():
                counts[zs] += 1
            assert (counts <= 1).all(), counts

            # dist_bins, lon_bins, lat_bins, eps_bins
            bins = bin_edges[0], bin_edges[1][s], bin_edges[2][s], bin_edges[3]
            # 7D-matrix #distbins, #lonbins, #latbins, #epsbins, M=1, P, Z
            with dis_mon:
                matrix = disagg.disaggregate(
                    ctxs, mean_std, zs_by_g, {imt: iml3[m]}, eps3, s,
                    bins)[..., 0, :, :]  # 6D-matrix
            if matrix.any():
                res[s, m] = matrix
        yield res
>>>>>>> 57a1e774


# the weight is the number of sites within 100 km from the rupture
RupIndex = collections.namedtuple('RupIndex', 'index weight')


def get_indices_by_gidx_mag(dstore, mag_edges):
    """
    :returns: a dictionary gidx, magi -> indices
    """
    acc = AccumDict(accum=[])  # gidx, magi -> indices
    close = dstore['rup/rrup_'][:] < 9999.  # close sites
    logging.info('Reading {:_d} ruptures'.format(len(close)))
    df = pandas.DataFrame(dict(gidx=dstore['rup/grp_id'][:],
                               mag=dstore['rup/mag'][:]))
    for (gidx, mag), d in df.groupby(['gidx', 'mag']):
        magi = numpy.searchsorted(mag_edges, mag) - 1
        for idx in d.index:
            weight = close[idx].sum()
            if weight:
                acc[gidx, magi].append(RupIndex(idx, weight))
    return acc


def get_outputs_size(shapedic, disagg_outputs):
    """
    :returns: the total size of the outputs
    """
    tot = AccumDict(accum=0)
    for out in disagg_outputs:
        tot[out] = 8
        for key in out.lower().split('_'):
            tot[out] *= shapedic[key]
    return tot * shapedic['N'] * shapedic['M'] * shapedic['P'] * shapedic['Z']


def output_dict(shapedic, disagg_outputs):
    N, M, P, Z = shapedic['N'], shapedic['M'], shapedic['P'], shapedic['Z']
    dic = {}
    for out in disagg_outputs:
        shp = tuple(shapedic[key] for key in out.lower().split('_'))
        dic[out] = numpy.zeros((N, M, P) + shp + (Z,))
    return dic


@base.calculators.add('disaggregation')
class DisaggregationCalculator(base.HazardCalculator):
    """
    Classical PSHA disaggregation calculator
    """
    precalc = 'classical'
    accept_precalc = ['classical', 'disaggregation']

    def init(self):
        if self.N >= 32768:
            raise ValueError('You can disaggregate at max 32,768 sites')
        few = self.oqparam.max_sites_disagg
        if self.N > few:
            raise ValueError(
                'The number of sites is to disaggregate is %d, but you have '
                'max_sites_disagg=%d' % (self.N, few))
        super().init()

    def execute(self):
        """Performs the disaggregation"""
        return self.full_disaggregation()

    def get_curve(self, sid, rlzs):
        """
        Get the hazard curves for the given site ID and realizations.

        :param sid: site ID
        :param rlzs: a matrix of indices of shape Z
        :returns: a list of Z arrays of PoEs
        """
        poes = []
        for rlz in rlzs:
            pmap = self.pgetter.get(rlz)
            poes.append(pmap[sid].convert(self.oqparam.imtls)
                        if sid in pmap else None)
        return poes

    def check_poes_disagg(self, curves, rlzs):
        """
        Raise an error if the given poes_disagg are too small compared to
        the hazard curves.
        """
        oq = self.oqparam
        # there may be sites where the sources are too small to produce
        # an effect at the given poes_disagg
        ok_sites = []
        for sid in self.sitecol.sids:
            if all(curve is None for curve in curves[sid]):
                ok_sites.append(sid)
                continue
            bad = _check_curves(sid, rlzs[sid], curves[sid],
                                oq.imtls, oq.poes_disagg)
            if not bad:
                ok_sites.append(sid)
        if len(ok_sites) == 0:
            raise SystemExit('Cannot do any disaggregation')
        elif len(ok_sites) < self.N:
            logging.warning('Doing the disaggregation on %s', self.sitecol)
        return ok_sites

    def full_disaggregation(self):
        """
        Run the disaggregation phase.
        """
        oq = self.oqparam
        mags_by_trt = self.datastore['source_mags']
        all_edges, self.shapedic = disagg.get_edges_shapedic(
            oq, self.sitecol, mags_by_trt)
        *self.bin_edges, self.trts = all_edges
        if hasattr(self, 'csm'):
            for sg in self.csm.src_groups:
                if sg.atomic:
                    raise NotImplementedError(
                        'Atomic groups are not supported yet')
        elif self.datastore['source_info'].attrs['atomic']:
            raise NotImplementedError(
                'Atomic groups are not supported yet')

        self.full_lt = self.datastore['full_lt']
        self.poes_disagg = oq.poes_disagg or (None,)
        self.imts = list(oq.imtls)
        self.M = len(self.imts)
        ws = [rlz.weight for rlz in self.full_lt.get_realizations()]
        self.pgetter = getters.PmapGetter(
            self.datastore, ws, self.sitecol.sids)

        # build array rlzs (N, Z)
        if oq.rlz_index is None:
            Z = oq.num_rlzs_disagg or 1
            rlzs = numpy.zeros((self.N, Z), int)
            if self.R > 1:
                for sid in self.sitecol.sids:
                    curves = numpy.array(
                        [pc.array for pc in self.pgetter.get_pcurves(sid)])
                    mean = getters.build_stat_curve(
                        curves, oq.imtls, stats.mean_curve, ws)
                    rlzs[sid] = util.closest_to_ref(curves, mean.array)[:Z]
            self.datastore['best_rlzs'] = rlzs
        else:
            Z = len(oq.rlz_index)
            rlzs = numpy.zeros((self.N, Z), int)
            for z in range(Z):
                rlzs[:, z] = oq.rlz_index[z]
            self.datastore['best_rlzs'] = rlzs
        assert Z <= self.R, (Z, self.R)
        self.Z = Z
        self.rlzs = rlzs

        if oq.iml_disagg:
            # no hazard curves are needed
            self.poe_id = {None: 0}
            curves = [[None for z in range(Z)] for s in range(self.N)]
            self.ok_sites = set(self.sitecol.sids)
        else:
            self.poe_id = {poe: i for i, poe in enumerate(oq.poes_disagg)}
            curves = [self.get_curve(sid, rlzs[sid])
                      for sid in self.sitecol.sids]
            self.ok_sites = set(self.check_poes_disagg(curves, rlzs))
        self.iml4 = _iml4(rlzs, oq.iml_disagg, oq.imtls,
                          self.poes_disagg, curves)
        self.datastore['iml4'] = self.iml4
        self.datastore['poe4'] = numpy.zeros_like(self.iml4.array)

        self.save_bin_edges()
        tot = get_outputs_size(self.shapedic, oq.disagg_outputs)
        logging.info('Total output size: %s', humansize(sum(tot.values())))
        self.imldic = {}  # sid, rlz, poe, imt -> iml
        for s in self.sitecol.sids:
            iml3 = self.iml4[s]
            for z, rlz in enumerate(rlzs[s]):
                for p, poe in enumerate(self.poes_disagg):
                    for m, imt in enumerate(oq.imtls):
                        self.imldic[s, rlz, poe, imt] = iml3[m, p, z]

        # submit disaggregation tasks
        dstore = (self.datastore.parent if self.datastore.parent
                  else self.datastore)
        mag_edges = self.bin_edges[0]
        indices = get_indices_by_gidx_mag(dstore, mag_edges)
        allargs = []
        totweight = sum(sum(ri.weight for ri in indices[gm])
                        for gm in indices)
        maxweight = int(numpy.ceil(totweight / (oq.concurrent_tasks or 1)))
        grp_ids = dstore['grp_ids'][:]
        rlzs_by_gsim = self.full_lt.get_rlzs_by_gsim_list(grp_ids)
        num_eff_rlzs = len(self.full_lt.sm_rlzs)
        task_inputs = []
        G, U = 0, 0
        for gidx, magi in indices:
            trti = grp_ids[gidx][0] // num_eff_rlzs
            trt = self.trts[trti]
            cmaker = ContextMaker(
                trt, rlzs_by_gsim[gidx],
                {'truncation_level': oq.truncation_level,
                 'maximum_distance': oq.maximum_distance,
                 'collapse_level': oq.collapse_level,
                 'imtls': oq.imtls})
            G = max(G, len(cmaker.gsims))
            for rupidxs in block_splitter(
                    indices[gidx, magi], maxweight, weight):
                idxs = numpy.array([ri.index for ri in rupidxs])
                U = max(U, len(idxs))
                allargs.append((dstore, idxs, cmaker, self.iml4,
                                trti, magi, self.bin_edges[1:], oq))
                task_inputs.append((trti, magi, len(idxs)))

        nbytes, msg = get_array_nbytes(dict(N=self.N, G=G, U=U))
        logging.info('Maximum mean_std per task:\n%s', msg)
        sd = self.shapedic.copy()
        sd.pop('trt')
        sd.pop('mag')
        sd['tasks'] = numpy.ceil(len(allargs))
        nbytes, msg = get_array_nbytes(sd)
        if nbytes > oq.max_data_transfer:
            raise ValueError(
                'Estimated data transfer too big\n%s > max_data_transfer=%s' %
                (msg, humansize(oq.max_data_transfer)))
        logging.info('Estimated data transfer:\n%s', msg)
        dt = numpy.dtype([('trti', U8), ('magi', U8), ('nrups', U32)])
        self.datastore['disagg_task'] = numpy.array(task_inputs, dt)
        self.datastore.swmr_on()
        smap = parallel.Starmap(
            compute_disagg, allargs, h5=self.datastore.hdf5)
        results = smap.reduce(self.agg_result, AccumDict(accum={}))
        return results  # imti, sid -> trti, magi -> 6D array

    def agg_result(self, acc, result):
        """
        Collect the results coming from compute_disagg into self.results.

        :param acc: dictionary sid -> trti, magi -> 6D array
        :param result: dictionary with the result coming from a task
        """
        # 7D array of shape (#distbins, #lonbins, #latbins, #epsbins, M, P, Z)
        with self.monitor('aggregating disagg matrices'):
            trti = result.pop('trti')
            magi = result.pop('magi')
            for (s, m), probs in result.items():
                before = acc[s, m].get((trti, magi), 0)
                acc[s, m][trti, magi] = agg_probs(before, probs)
        return acc

    def save_bin_edges(self):
        """
        Save disagg-bins
        """
        b = self.bin_edges
        T = len(self.trts)
        shape = [len(bin) - 1 for bin in
                 (b[0], b[1], b[2][0], b[3][0], b[4])] + [T]
        matrix_size = numpy.prod(shape)  # 6D
        if matrix_size > 1E6:
            raise ValueError(
                'The disaggregation matrix is too large '
                '(%d elements): fix the binning!' % matrix_size)

        def a(bin_no):
            # lon/lat edges for the sites, bin_no can be 2 or 3
            num_edges = len(b[bin_no][0])
            arr = numpy.zeros((self.N, num_edges))
            for sid, edges in b[bin_no].items():
                arr[sid] = edges
            return arr
        self.datastore['disagg-bins/Mag'] = b[0]
        self.datastore['disagg-bins/Dist'] = b[1]
        self.datastore['disagg-bins/Lon'] = a(2)
        self.datastore['disagg-bins/Lat'] = a(3)
        self.datastore['disagg-bins/Eps'] = b[4]
        self.datastore['disagg-bins/TRT'] = encode(self.trts)

    def post_execute(self, results):
        """
        Save all the results of the disaggregation. NB: the number of results
        to save is #sites * #rlzs * #disagg_poes * #IMTs.

        :param results:
            a dictionary sid -> trti -> disagg matrix
        """
        T = len(self.trts)
        Ma = len(self.bin_edges[0]) - 1  # num_mag_bins
        # build a dictionary s, m -> 9D matrix of shape (T, Ma, ..., E, P, Z)
        results = {sm: _matrix(dic, T, Ma) for sm, dic in results.items()}
        # get the number of outputs
        shp = (self.N, len(self.poes_disagg), len(self.imts), self.Z)
        logging.info('Extracting and saving the PMFs for %d outputs '
                     '(N=%s, P=%d, M=%d, Z=%d)', numpy.prod(shp), *shp)
        with self.monitor('saving disagg results'):
            odict = output_dict(self.shapedic, self.oqparam.disagg_outputs)
            self.save_disagg_results(results, odict)
            self.datastore['disagg'] = odict

    def save_disagg_results(self, results, out):
        """
        Save the computed PMFs in the datastore

        :param results:
            a dict s, m -> 8D-matrix of shape (T, Ma, D, Lo, La, E, P, Z)
        :para out:
            a dict kind -> PMF matrix to be populated
        """
        outputs = self.oqparam.disagg_outputs
        for (s, m), mat8 in results.items():
            if s not in self.ok_sites:
                continue
            imt = self.imts[m]
            for p, poe in enumerate(self.poes_disagg):
                mat7 = mat8[..., p, :]
                poe2 = pprod(mat7, axis=(0, 1, 2, 3, 4, 5))
                self.datastore['poe4'][s, m, p] = poe2  # shape Z
                poe_agg = poe2.mean()
                if poe and abs(1 - poe_agg / poe) > .1:
                    logging.warning(
                        'Site #%d, IMT=%s: poe_agg=%s is quite different from '
                        'the expected poe=%s; perhaps the number of intensity '
                        'measure levels is too small?', s, imt, poe_agg, poe)
                mat6 = agg_probs(*mat7)  # 6D
                for key in outputs:
                    pmf = disagg.pmf_map[key](
                        mat7 if key.endswith('TRT') else mat6)
                    out[key][s, m, p, :] = pmf<|MERGE_RESOLUTION|>--- conflicted
+++ resolved
@@ -144,48 +144,14 @@
     dis_mon = monitor('disaggregate', measuremem=False)
     ms_mon = monitor('disagg mean_std', measuremem=True)
     eps3 = disagg._eps3(cmaker.trunclevel, oq.num_epsilon_bins)
-<<<<<<< HEAD
-    with ms_mon:
-        ctxs = _prepare_ctxs(rupdata, cmaker, sitecol)  # ultra-fast
-        disagg.set_mean_std(ctxs, oq.imtls, cmaker.gsims)
-
-    for s, iml3 in enumerate(iml4):
-        iml2dict = {imt: iml3[m] for m, imt in enumerate(oq.imtls)}
-
-        # z indices by gsim
-        M, P, Z = iml3.shape
-        zs_by_g = AccumDict(accum=[])
-        for g, rlzs in enumerate(cmaker.gsims.values()):
-            for z in range(Z):
-                if iml4.rlzs[s, z] in rlzs:
-                    zs_by_g[g].append(z)
-
-        # sanity check: the zs are disjoint
-        counts = numpy.zeros(Z, numpy.uint8)
-        for zs in zs_by_g.values():
-            counts[zs] += 1
-        assert (counts <= 1).all(), counts
-
-        # dist_bins, lon_bins, lat_bins, eps_bins
-        bins = bin_edges[0], bin_edges[1][s], bin_edges[2][s], bin_edges[3]
-        # build 7D-matrix #distbins, #lonbins, #latbins, #epsbins, M, P, Z
-        close_ctxs = [ctx for ctx in ctxs if ctx.rrup[s] < 9999.]
-        if not close_ctxs:
-            continue
-        matrix = disagg.disaggregate(
-            close_ctxs, zs_by_g, iml2dict, eps3, s, bins, pne_mon, mat_mon)
-        if matrix.any():
-            yield {'trti': trti, 'magi': magi, s: matrix}
-=======
     ctxs = _prepare_ctxs(rupdata, cmaker, sitecol)  # ultra-fast
-    rupdata.clear()
     for m, im in enumerate(oq.imtls):
         res = {'trti': trti, 'magi': magi}
         imt = from_string(im)
         with ms_mon:
             # compute mean and std for a single IMT to save memory
             # the size is N * U * G * 8 bytes
-            mean_std = disagg.get_mean_std(ctxs, [imt], cmaker.gsims)
+            disagg.set_mean_std(ctxs, [imt], cmaker.gsims)
 
         # disaggregate by site, IMT
         for s, iml3 in enumerate(iml4):
@@ -207,14 +173,16 @@
             # dist_bins, lon_bins, lat_bins, eps_bins
             bins = bin_edges[0], bin_edges[1][s], bin_edges[2][s], bin_edges[3]
             # 7D-matrix #distbins, #lonbins, #latbins, #epsbins, M=1, P, Z
+            close_ctxs = [ctx for ctx in ctxs if ctx.rrup[s] < 9999.]
+            if not close_ctxs:
+                continue
             with dis_mon:
                 matrix = disagg.disaggregate(
-                    ctxs, mean_std, zs_by_g, {imt: iml3[m]}, eps3, s,
+                    close_ctxs, zs_by_g, {imt: iml3[m]}, eps3, s,
                     bins)[..., 0, :, :]  # 6D-matrix
-            if matrix.any():
-                res[s, m] = matrix
+                if matrix.any():
+                    res[s, m] = matrix
         yield res
->>>>>>> 57a1e774
 
 
 # the weight is the number of sites within 100 km from the rupture
