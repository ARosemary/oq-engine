# -*- coding: utf-8 -*-
# vim: tabstop=4 shiftwidth=4 softtabstop=4
#
# Copyright (C) 2014-2020 GEM Foundation
#
# OpenQuake is free software: you can redistribute it and/or modify it
# under the terms of the GNU Affero General Public License as published
# by the Free Software Foundation, either version 3 of the License, or
# (at your option) any later version.
#
# OpenQuake is distributed in the hope that it will be useful,
# but WITHOUT ANY WARRANTY; without even the implied warranty of
# MERCHANTABILITY or FITNESS FOR A PARTICULAR PURPOSE.  See the
# GNU Affero General Public License for more details.
#
# You should have received a copy of the GNU Affero General Public License
# along with OpenQuake. If not, see <http://www.gnu.org/licenses/>.

import logging
import numpy
from openquake.baselib import hdf5
from openquake.baselib.general import AccumDict, get_indices
from openquake.hazardlib.stats import set_rlzs_stats
from openquake.calculators import base

U16 = numpy.uint16
U32 = numpy.uint32
F32 = numpy.float32
F64 = numpy.float64


def floats_in(numbers):
    """
    :param numbers: an array of numbers
    :returns: number of non-uint32 number
    """
    return (U32(numbers) != numbers).sum()


def bin_ddd(fractions, n, seed):
    """
    Converting fractions into discrete damage distributions using bincount
    and numpy.random.choice
    """
    n = int(n)
    D = fractions.shape[1]  # shape (E, D)
    ddd = numpy.zeros(fractions.shape, U32)
    numpy.random.seed(seed)
    for e, frac in enumerate(fractions):
        ddd[e] = numpy.bincount(
            numpy.random.choice(D, n, p=frac/frac.sum()), minlength=D)
    return ddd


def scenario_damage(riskinputs, crmodel, param, monitor):
    """
    Core function for a damage computation.

    :param riskinputs:
        :class:`openquake.risklib.riskinput.RiskInput` objects
    :param crmodel:
        a :class:`openquake.risklib.riskinput.CompositeRiskModel` instance
    :param monitor:
        :class:`openquake.baselib.performance.Monitor` instance
    :param param:
        dictionary of extra parameters
    :returns:
        a dictionary {'d_asset': [(l, r, a, mean-stddev), ...],
                      'd_event': dict eid -> array of shape (L, D)
                      + optional consequences}

    `d_asset` and `d_tag` are related to the damage distributions.
    """
    L = len(crmodel.loss_types)
    D = len(crmodel.damage_states)
    consequences = crmodel.get_consequences()
    haz_mon = monitor('getting hazard', measuremem=False)
    rsk_mon = monitor('aggregating risk', measuremem=False)
    # algorithm used to compute the discrete damage distributions
    approx_ddd = param['approx_ddd']
    z = numpy.zeros((L, D - 1), F32 if approx_ddd else U32)
    d_event = AccumDict(accum=z)
    res = {'d_event': d_event, 'd_asset': []}
    for name in consequences:
        res['avg_' + name] = []
        res[name + '_by_event'] = AccumDict(accum=numpy.zeros(L, F64))
        # using F64 here is necessary: with F32 the non-commutativity
        # of addition would hurt too much with multiple tasks
    seed = param['master_seed']
    num_events = param['num_events']  # per realization
    for ri in riskinputs:
        # otherwise test 4b will randomly break with last digit changes
        # in dmg_by_event :-(
<<<<<<< HEAD
        for name in consequences:
            res['avg_' + name] = []
=======
>>>>>>> 375fa7cd
        ddic = AccumDict(accum=numpy.zeros((L, D - 1), F32))  # aid,eid->dd
        with haz_mon:
            ri.hazard_getter.init()
        for out in ri.gen_outputs(crmodel, monitor):
            with rsk_mon:
                r = out.rlzi
                ne = num_events[r]  # total number of events
                for l, loss_type in enumerate(crmodel.loss_types):
                    for asset, fractions in zip(ri.assets, out[loss_type]):
                        aid = asset['ordinal']
                        if approx_ddd:
                            ddds = fractions * asset['number']
                        else:
                            ddds = bin_ddd(
                                fractions, asset['number'], seed + aid)
                        for e, ddd in enumerate(ddds):
                            eid = out.eids[e]
                            ddic[aid, eid][l] = ddd[1:]
                            d_event[eid][l] += ddd[1:]
                        tot = ddds.sum(axis=0)  # shape D
                        nodamage = asset['number'] * (ne - len(ddds))
                        tot[0] += nodamage
                        res['d_asset'].append((l, r, aid, tot))
                        # TODO: use the ddd, not the fractions in compute_csq
                        csq = crmodel.compute_csq(asset, fractions, loss_type)
                        for name, values in csq.items():
                            res['avg_%s' % name].append(
                                (l, r, asset['ordinal'], values.sum(axis=0)))
                            by_event = res[name + '_by_event']
                            for eid, value in zip(out.eids, values):
                                by_event[eid][l] += value
        with rsk_mon:
            res['aed'] = aed = numpy.zeros(len(ddic), param['aed_dt'])
            for i, ((aid, eid), dd) in enumerate(sorted(ddic.items())):
                aed[i] = (aid, eid, dd)
    return res


@base.calculators.add('scenario_damage')
class ScenarioDamageCalculator(base.RiskCalculator):
    """
    Scenario damage calculator
    """
    core_task = scenario_damage
    is_stochastic = True
    precalc = 'scenario'
    accept_precalc = ['scenario']

    def pre_execute(self):
        super().pre_execute()
        num_floats = floats_in(self.assetcol['number'])
        if num_floats:
            logging.warning(
                'The exposure contains %d non-integer asset numbers: '
                'using floating point damage distributions', num_floats)
        bad = self.assetcol['number'] > 2**32 - 1
        for ass in self.assetcol[bad]:
            aref = self.assetcol.tagcol.id[ass['id']]
            logging.error("The asset %s has number=%s > 2^32-1!",
                          aref, ass['number'])
        self.param['approx_ddd'] = self.oqparam.approx_ddd or num_floats
        self.param['aed_dt'] = aed_dt = self.crmodel.aid_eid_dd_dt(
            self.oqparam.approx_ddd or num_floats)
        self.param['master_seed'] = self.oqparam.master_seed
        self.param['num_events'] = numpy.bincount(  # events by rlz
            self.datastore['events']['rlz_id'])
        A = len(self.assetcol)
        self.datastore.create_dset('dd_data/data', aed_dt, compression='gzip')
        self.datastore.create_dset('dd_data/indices', U32, (A, 2))
        self.riskinputs = self.build_riskinputs('gmf')
        self.start = 0

    def combine(self, acc, res):
        # this is fast
        aed = res.pop('aed', ())
        if len(aed) == 0:
            return acc + res
        for aid, [(i1, i2)] in get_indices(aed['aid']).items():
            self.datastore['dd_data/indices'][aid] = (
                self.start + i1, self.start + i2)
        self.start += len(aed)
        hdf5.extend(self.datastore['dd_data/data'], aed)
        return acc + res

    def post_execute(self, result):
        """
        Compute stats for the aggregated distributions and save
        the results on the datastore.
        """
        if not result:
            self.collapsed()
            return
        dstates = self.crmodel.damage_states
        ltypes = self.crmodel.loss_types
        L = self.L = len(ltypes)
        R = self.R
        D = len(dstates)
        A = len(self.assetcol)
        indices = self.datastore['dd_data/indices'][()]
        if not len(self.datastore['dd_data/data']):
            logging.warning('There is no damage at all!')
        events_per_asset = (indices[:, 1] - indices[:, 0]).mean()
        logging.info('Found ~%d dmg distributions per asset', events_per_asset)

        # avg_ratio = ratio used when computing the averages
        oq = self.oqparam
        if oq.investigation_time:  # event_based_damage
            avg_ratio = oq.ses_ratio
        else:  # scenario_damage
            avg_ratio = 1. / oq.number_of_ground_motion_fields

        # damage by asset
        d_asset = numpy.zeros((A, R, L, D), F32)
        for (l, r, a, tot) in result['d_asset']:
            d_asset[a, r, l] = tot
        self.datastore['avg_damages-rlzs'] = d_asset * avg_ratio
        set_rlzs_stats(self.datastore,
                       'avg_damages',
                       asset_id=self.assetcol['id'],
                       loss_type=oq.loss_names,
                       dmg_state=dstates)
        self.sanity_check()

        # damage by event: make sure the sum of the buildings is consistent
        tot = self.assetcol['number'].sum()
        dt = F32 if self.param['approx_ddd'] else U32
        dbe = numpy.zeros((self.E, L, D), dt)  # shape E, L, D
        dbe[:, :, 0] = tot
        for e, dmg_by_lt in result['d_event'].items():
            for l, dmg in enumerate(dmg_by_lt):
                dbe[e, l,  0] = tot - dmg.sum()
                dbe[e, l,  1:] = dmg
        self.datastore['dmg_by_event'] = dbe

        # consequence distributions
        del result['d_asset']
        del result['d_event']
        dtlist = [('event_id', U32), ('rlz_id', U16), ('loss', (F32, (L,)))]
        rlz = self.datastore['events']['rlz_id']
        for name, csq in result.items():
            if name.startswith('avg_'):
                c_asset = numpy.zeros((A, R, L), F32)
                for (l, r, a, stat) in result[name]:
                    c_asset[a, r, l] = stat
                self.datastore[name + '-rlzs'] = c_asset * avg_ratio
                set_rlzs_stats(self.datastore, name,
                               asset_id=self.assetcol['id'],
                               loss_type=oq.loss_names)
            elif name.endswith('_by_event'):
                arr = numpy.zeros(len(csq), dtlist)
                for i, (eid, loss) in enumerate(csq.items()):
                    arr[i] = (eid, rlz[eid], loss)
                self.datastore[name] = arr

    def sanity_check(self):
        """
        Sanity check on the total number of assets
        """
        if self.R == 1:
            avgdamages = self.datastore.sel('avg_damages-rlzs')
        else:
            avgdamages = self.datastore.sel('avg_damages-stats', stat='mean')
        num_assets = avgdamages.sum(axis=(0, 1, 3))  # by loss_type
        expected = self.assetcol['number'].sum()
        nums = set(num_assets) | {expected}
        if len(nums) > 1:
            numdic = dict(expected=expected)
            for lt, num in zip(self.oqparam.loss_names, num_assets):
                numdic[lt] = num
            logging.info('Due to numeric errors the total number of assets '
                         'is imprecise: %s', numdic)


@base.calculators.add('event_based_damage')
class EventBasedDamageCalculator(ScenarioDamageCalculator):
    """
    Event Based Damage calculator, able to compute avg_damages-rlzs,
    dmg_by_event and consequences.
    """
    core_task = scenario_damage
    precalc = 'event_based'
    accept_precalc = ['event_based', 'event_based_risk']

    def sanity_check(self):
        if self.R == 1:
            avgdamages = self.datastore.sel('avg_damages-rlzs')[:, 0]
        else:
            avgdamages = self.datastore.sel('avg_damages-stats', stat='mean')[
                :, 0]  # shape A, S, L, D, -> A, L, D
        F = self.param['num_events'].mean()
        dic = dict(got=avgdamages.sum() / self.L / F / self.oqparam.ses_ratio,
                   expected=self.assetcol['number'].sum())
        if dic['got'] != dic['expected']:
            logging.info('Due to numeric errors the total number of assets '
                         'is imprecise: %s', dic)<|MERGE_RESOLUTION|>--- conflicted
+++ resolved
@@ -91,11 +91,6 @@
     for ri in riskinputs:
         # otherwise test 4b will randomly break with last digit changes
         # in dmg_by_event :-(
-<<<<<<< HEAD
-        for name in consequences:
-            res['avg_' + name] = []
-=======
->>>>>>> 375fa7cd
         ddic = AccumDict(accum=numpy.zeros((L, D - 1), F32))  # aid,eid->dd
         with haz_mon:
             ri.hazard_getter.init()
