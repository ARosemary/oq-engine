# The Hazard Library
# Copyright (C) 2012-2019 GEM Foundation
#
# This program is free software: you can redistribute it and/or modify
# it under the terms of the GNU Affero General Public License as
# published by the Free Software Foundation, either version 3 of the
# License, or (at your option) any later version.
#
# This program is distributed in the hope that it will be useful,
# but WITHOUT ANY WARRANTY; without even the implied warranty of
# MERCHANTABILITY or FITNESS FOR A PARTICULAR PURPOSE.  See the
# GNU Affero General Public License for more details.
#
# You should have received a copy of the GNU Affero General Public License
# along with this program.  If not, see <http://www.gnu.org/licenses/>.
import os
import unittest

from openquake.hazardlib import const
from openquake.hazardlib import nrml
from openquake.hazardlib.mfd import EvenlyDiscretizedMFD
from openquake.hazardlib.scalerel.peer import PeerMSR
from openquake.hazardlib.source.base import ParametricSeismicSource
from openquake.hazardlib.geo import Polygon, Point
from openquake.hazardlib.site import Site, SiteCollection
from openquake.hazardlib.tom import PoissonTOM
from openquake.hazardlib.sourceconverter import SourceConverter


class FakeSource(ParametricSeismicSource):
    MODIFICATIONS = set(())
    iter_ruptures = None
    count_ruptures = None


class _BaseSeismicSourceTestCase(unittest.TestCase):
    POLYGON = Polygon([Point(0, 0), Point(0, 0.001),
                       Point(0.001, 0.001), Point(0.001, 0)])
    SITES = [
        Site(Point(0.0005, 0.0005, -0.5), 0.1, 3, 4),  # inside, middle
        Site(Point(0.0015, 0.0005), 1, 3, 4),  # outside, middle-east
        Site(Point(-0.0005, 0.0005), 2, 3, 4),  # outside, middle-west
        Site(Point(0.0005, 0.0015), 3, 3, 4),  # outside, north-middle
        Site(Point(0.0005, -0.0005), 4, 3, 4),  # outside, south-middle
        Site(Point(0., 0.), 5, 3, 4),  # south-west corner
        Site(Point(0., 0.001), 6, 3, 4),  # north-west corner
        Site(Point(0.001, 0.001), 7, 3, 4),  # north-east corner
        Site(Point(0.001, 0.), 8, 3, 4),  # south-east corner
        Site(Point(0., -0.01), 9, 3, 4),  # 1.1 km away
        Site(Point(0.3, 0.3), 10, 3, 4),  # 47 km away
        Site(Point(0., -1), 11, 3, 4),  # 111.2 km away
    ]

    def setUp(self):
        self.source_class = FakeSource
        mfd = EvenlyDiscretizedMFD(min_mag=3, bin_width=1,
                                   occurrence_rates=[5, 6, 7])
        self.source = FakeSource('source_id', 'name', const.TRT.VOLCANIC,
                                 mfd=mfd, rupture_mesh_spacing=2,
                                 magnitude_scaling_relationship=PeerMSR(),
                                 rupture_aspect_ratio=1,
                                 temporal_occurrence_model=PoissonTOM(50.))
        self.sitecol = SiteCollection(self.SITES)


class SeismicSourceGetAnnOccRatesTestCase(_BaseSeismicSourceTestCase):
    def setUp(self):
        super().setUp()
        self.source.mfd = EvenlyDiscretizedMFD(min_mag=3, bin_width=1,
                                               occurrence_rates=[5, 0, 7, 0])

    def test_default_filtering(self):
        rates = self.source.get_annual_occurrence_rates()
        self.assertEqual(rates, [(3, 5), (5, 7)])

    def test_none_filtering(self):
        rates = self.source.get_annual_occurrence_rates(min_rate=None)
        self.assertEqual(rates, [(3, 5), (4, 0), (5, 7), (6, 0)])

    def test_positive_filtering(self):
        rates = self.source.get_annual_occurrence_rates(min_rate=5)
        self.assertEqual(rates, [(5, 7)])

<<<<<<< HEAD
=======

>>>>>>> 32580862
class GenerateOneRuptureTestCase(unittest.TestCase):

    def test_simple_fault_source(self):
        d = os.path.dirname(os.path.dirname(__file__))
        tmps = 'simple-fault-source.xml'
        source_model = os.path.join(d, 'source_model', tmps)
        groups = nrml.to_python(source_model, SourceConverter(
            investigation_time=50., rupture_mesh_spacing=2.))
        src = groups[0].sources[0]
        src.seed = 0
        rup = src.get_one_rupture()
        self.assertEqual(rup.mag, 5.2)<|MERGE_RESOLUTION|>--- conflicted
+++ resolved
@@ -81,10 +81,7 @@
         rates = self.source.get_annual_occurrence_rates(min_rate=5)
         self.assertEqual(rates, [(5, 7)])
 
-<<<<<<< HEAD
-=======
 
->>>>>>> 32580862
 class GenerateOneRuptureTestCase(unittest.TestCase):
 
     def test_simple_fault_source(self):
