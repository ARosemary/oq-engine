--- conflicted
+++ resolved
@@ -27,13 +27,8 @@
 from openquake.baselib import hdf5
 from openquake.baselib.python3compat import raise_
 from openquake.hazardlib.geo.utils import (
-<<<<<<< HEAD
-    KM_TO_DEGREES, angular_distance, fix_lon, get_bounding_box, BBoxError,
-    spherical_to_cartesian)
-=======
     KM_TO_DEGREES, angular_distance, fix_lon, get_bounding_box,
     BBoxError, spherical_to_cartesian)
->>>>>>> d70288a5
 
 MAX_DISTANCE = 2000  # km, ultra big distance used if there is no filter
 src_group_id = operator.attrgetter('src_group_id')
@@ -347,13 +342,6 @@
         xyz = spherical_to_cartesian(*rec['hypo']).reshape(1, 3)
         return distance.cdist(self.sitecol.xyz, xyz)[:, 0]
 
-    def get_cdist(self, rec):  # used for debugging
-        """
-        :returns: array of N euclidean distances from rec['hypo']
-        """
-        xyz = spherical_to_cartesian(*rec['hypo']).reshape(1, 3)
-        return distance.cdist(self.sitecol.xyz, xyz)[:, 0]
-
     def filter(self, sources):
         """
         :param sources: a sequence of sources
