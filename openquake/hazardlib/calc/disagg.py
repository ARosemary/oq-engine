--- conflicted
+++ resolved
@@ -112,13 +112,7 @@
 
 
 # this is inside an inner loop
-<<<<<<< HEAD
-def disaggregate(ctxs, zs_by_g, iml2dict, eps3, sid=0, bin_edges=(),
-                 pne_mon=performance.Monitor(),
-                 mat_mon=performance.Monitor()):
-=======
-def disaggregate(ctxs, mean_std, zs_by_g, iml2dict, eps3, sid=0, bin_edges=()):
->>>>>>> 57a1e774
+def disaggregate(ctxs, zs_by_g, iml2dict, eps3, sid=0, bin_edges=()):
     """
     :param ctxs: a list of U fat RuptureContexts
     :param imts: a list of Intensity Measure Type objects
@@ -148,53 +142,25 @@
         dists[u] = ctx.rrup[sid]  # distance to the site
         lons[u] = ctx.clon[sid]  # closest point of the rupture lon
         lats[u] = ctx.clat[sid]  # closest point of the rupture lat
-<<<<<<< HEAD
         mean_std[:, u] = ctx.mean_std[:, 0]  # (2, N, M, G) => (2, M, G)
-    with pne_mon:
-        poes = numpy.zeros((U, E, M, P, Z))
-        pnes = numpy.ones((U, E, M, P, Z))
-        for g, zs in zs_by_g.items():
-            for (m, p, z), iml in numpy.ndenumerate(iml3):
-                if z in zs:
-                    lvls = (iml - mean_std[0, :, m, g]) / (
-                        mean_std[1, :, m, g])
-                    idxs = numpy.searchsorted(epsilons, lvls)
-                    poes[:, :, m, p, z] = _disagg_eps(
-                        truncnorm.sf(lvls), idxs, eps_bands, cum_bands)
-        for u, ctx in enumerate(ctxs):
-            pnes[u] *= ctx.get_probability_no_exceedance(poes[u])
-=======
-
     poes = numpy.zeros((U, E, M, P, Z))
     pnes = numpy.ones((U, E, M, P, Z))
     for g, zs in zs_by_g.items():
         for (m, p, z), iml in numpy.ndenumerate(iml3):
             if z in zs:
-                lvls = (iml - mean_std[0, :, sid, m, g]) / (
-                    mean_std[1, :, sid, m, g])
+                lvls = (iml - mean_std[0, :, m, g]) / mean_std[1, :, m, g]
                 idxs = numpy.searchsorted(epsilons, lvls)
                 poes[:, :, m, p, z] = _disagg_eps(
                     truncnorm.sf(lvls), idxs, eps_bands, cum_bands)
     for u, ctx in enumerate(ctxs):
         pnes[u] *= ctx.get_probability_no_exceedance(poes[u])  # this is slow
->>>>>>> 57a1e774
     bindata = BinData(dists, lons, lats, pnes)
     if not bin_edges:
         return bindata
     return _build_disagg_matrix(bindata, bin_edges)
 
 
-<<<<<<< HEAD
 def set_mean_std(ctxs, imts, gsims):
-    imts = [from_string(imt) for imt in imts]
-=======
-def get_mean_std(ctxs, imts, gsims):
-    """
-    :returns: array of shape (2, U, N, M, G)
-    """
-    U, N, M, G = len(ctxs), len(ctxs[0].sids), len(imts), len(gsims)
-    mean_std = numpy.zeros((2, U, N, M, G), numpy.float32)
->>>>>>> 57a1e774
     for u, ctx in enumerate(ctxs):
         ctx.mean_std = ctx.get_mean_std(imts, gsims)  # (2, N, M, G)
 
@@ -403,11 +369,7 @@
     for trt in cmaker:
         gsim = gsim_by_trt[trt]
         for magi, ctxs in enumerate(_magbin_groups(rups[trt], mag_bins)):
-<<<<<<< HEAD
-            set_mean_std(ctxs, [str(imt)], [gsim])
-=======
-            mean_std = get_mean_std(ctxs, [imt], [gsim])
->>>>>>> 57a1e774
+            set_mean_std(ctxs, [imt], [gsim])
             bdata[trt, magi] = disaggregate(
                 ctxs, {0: [0]}, {imt: iml2}, eps3)
 
