--- conflicted
+++ resolved
@@ -23,11 +23,8 @@
 import abc
 import copy
 import bisect
-<<<<<<< HEAD
 import logging
-=======
 import warnings
->>>>>>> 5b347d76
 import collections
 
 import numpy
