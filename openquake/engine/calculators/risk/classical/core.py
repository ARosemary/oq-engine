--- conflicted
+++ resolved
@@ -165,47 +165,7 @@
 
     hazard_getter = hazard_getters.HazardCurveGetterPerAsset
 
-<<<<<<< HEAD
-    def pre_execute(self):
-        """
-        In addition to the base classical `pre_execute` actions, also check for
-        IMT compatibility between the specified hazard output and the
-        vulnerability model.
-        """
-        super(ClassicalRiskCalculator, self).pre_execute()
-        if self.rc.hazard_output is not None:
-            haz_output = self.rc.hazard_output
-            vuln_imts = list(set(self.taxonomies_imts.values()))
-            haz_curve = haz_output.hazardcurve
-            if haz_output.output_type == 'hazard_curve':
-                hc_imt = haz_curve.imt
-                if hc_imt == 'SA':
-                    hc_imt = 'SA(%s)' % haz_curve.sa_period
-
-                if vuln_imts != [hc_imt]:
-                    msg = (
-                        "Vulnerability model and the specified hazard curve "
-                        "are incompatible. Vulnerability IMT(s): %s. Hazard "
-                        "curve IMT: %s"
-                        % (vuln_imts, haz_curve.imt)
-                    )
-                    raise ValueError(msg)
-            elif haz_output.output_type == 'hazard_curve_multi':
-                imts = [h.imt_long for h in iter(haz_curve)]
-
-                if set(imts) - set(vuln_imts):
-                    msg = (
-                        "Vulnerability model and the specified hazard curve "
-                        "are incompatible. Vulnerability IMT(s): %s. Hazard "
-                        "curve IMT: %s"
-                        % (vuln_imts, imts)
-                    )
-                    raise ValueError(msg)
-
-    def worker_args(self, taxonomy):
-=======
     def taxonomy_args(self, taxonomy):
->>>>>>> 278c6bbc
         """
         As we do not need a seed in the classical calculator we just
         have the vulnerability function as extra arg to the celery
