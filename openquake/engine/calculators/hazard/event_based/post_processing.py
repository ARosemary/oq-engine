# Copyright (c) 2013, GEM Foundation.
#
# OpenQuake is free software: you can redistribute it and/or modify it
# under the terms of the GNU Affero General Public License as published
# by the Free Software Foundation, either version 3 of the License, or
# (at your option) any later version.
#
# OpenQuake is distributed in the hope that it will be useful,
# but WITHOUT ANY WARRANTY; without even the implied warranty of
# MERCHANTABILITY or FITNESS FOR A PARTICULAR PURPOSE.  See the
# GNU General Public License for more details.
#
# You should have received a copy of the GNU Affero General Public License
# along with OpenQuake.  If not, see <http://www.gnu.org/licenses/>.

"""
GMFs to Hazard Curves

For each IMT, logic tree path, and point of interest, the number of GMF records
will be equal to the `ses_per_logic_tree_path`. The data contained in these
records can include ground motion values from many ruptures, stored in
variable length arrays; the quantity is random.

For post-processing, we will need to perform P * R * M queries to the database,
where P is the number of points in a given calculation, R is the total number
of tree paths, and M is the number of intensity measure levels defined for the
hazard curve processing. Each of these queries will give us all of the data we
need to compute a single hazard curve.

Typical values for P can go from 1 to a few 100,000s. *
Typical values for R can from 1 few 1,000s. *
Typical values for M are about 10.

* Considering maximum for both P and R is an extreme case.

P * R * M = 100,000 * 1,000 * 10 = 1 Billion queries, in the extreme case

This could be the target for future optimizations.
"""

import itertools
import numpy

from django import db

from openquake.engine.db import models
from openquake.engine.utils import tasks
from openquake.engine.utils.general import block_splitter


HAZ_CURVE_DISP_NAME_FMT = 'hazard-curve-rlz-%(rlz)s-%(imt)s'


def gmf_to_hazard_curve_arg_gen(job):
    """
    Generate a sequence of args for the GMF to hazard curve post-processing job
    for a given ``job``. These are task args.

    Yielded arguments are as follows:

    * job ID
    * point geometry
    * logic tree realization ID
    * IMT
    * IMLs
    * hazard curve "collection" ID
    * investigation time
    * duration
    * SA period
    * SA damping

    See :func:`gmf_to_hazard_curve_task` for more information about these
    arguments.

    As a side effect, :class:`openquake.engine.db.models.HazardCurve`
    records are
    created for each :class:`openquake.engine.db.models.LtRealization` and IMT.

    :param job:
        :class:`openquake.engine.db.models.OqJob` instance.
    """
    hc = job.hazard_calculation
    points = hc.points_to_compute()

    lt_realizations = models.LtRealization.objects.filter(
        hazard_calculation=hc.id)

    invest_time = hc.investigation_time
    duration = hc.ses_per_logic_tree_path * invest_time

    for raw_imt, imls in hc.intensity_measure_types_and_levels.iteritems():
        imt, sa_period, sa_damping = models.parse_imt(raw_imt)

        for lt_rlz in lt_realizations:
            hc_output = models.Output.objects.create_output(
                job,
                HAZ_CURVE_DISP_NAME_FMT % dict(imt=raw_imt, rlz=lt_rlz.id),
                'hazard_curve')

            # Create the hazard curve "collection":
            hc_coll = models.HazardCurve.objects.create(
                output=hc_output,
                lt_realization=lt_rlz,
                investigation_time=invest_time,
                imt=imt,
                imls=imls,
                sa_period=sa_period,
                sa_damping=sa_damping)

            for point in points:
                yield (job.id, point, lt_rlz.id, imt, imls, hc_coll.id,
                       invest_time, duration, sa_period, sa_damping)


# Disabling "Unused argument 'job_id'" (this parameter is required by @oqtask):
# pylint: disable=W0613
@tasks.oqtask
def gmf_to_hazard_curve_task(job_id, point, lt_rlz_id, imt, imls, hc_coll_id,
                             invest_time, duration, sa_period=None,
                             sa_damping=None):
    """
    For a given job, point, realization, and IMT, compute a hazard curve and
    save it to the database. The hazard curve will be computed from all
    available ground motion data for the specified point and realization.

    :param int job_id:
        ID of a currently running :class:`openquake.engine.db.models.OqJob`.
    :param point:
        A :class:`openquake.hazardlib.geo.point.Point` instance.
    :param int lt_rlz_id:
        ID of a :class:`openquake.engine.db.models.LtRealization` for the
        current calculation.
    :param str imt:
        Intensity Measure Type (PGA, SA, PGV, etc.)
    :param imls:
        List of Intensity Measure Levels. These will serve as the abscissae for
        the computed hazard curve.
    :param int hc_coll_id:
        ID of a :class:`openquake.engine.db.models.HazardCurve`, which will be
        the 'container' for the computed hazard curve.
    :param float invest_time:
        Investigation time, in years. It is with this time span that we compute
        probabilities of exceedance.

        Another way to put it is the following. When computing a hazard curve,
        we want to answer the question: What is the probability of ground
        motion meeting or exceeding the specified levels (``imls``) in a given
        time span (``invest_time``).
    :param float duration:
        Time window during which GMFs occur. Another was to say it is, the
        period of time over which we simulate ground motion occurrences.

        NOTE: Duration is computed as the calculation investigation time
        multiplied by the number of stochastic event sets.
    :param float sa_period:
        Spectral Acceleration period. Used only with ``imt`` of 'SA'.
    :param float sa_damping:
        Spectral Acceleration damping. Used only with ``imt`` of 'SA'.
    """
    lt_rlz = models.LtRealization.objects.get(id=lt_rlz_id)
    gmfs = models.GmfAgg.objects.filter(
        gmf_collection__lt_realization=lt_rlz_id,
        imt=imt,
        sa_period=sa_period,
        sa_damping=sa_damping).extra(where=[
            "location::geometry ~= 'SRID=4326;%s'::geometry" % point.wkt2d])
    gmvs = list(itertools.chain(*(g.gmvs for g in gmfs)))

    # Compute the hazard curve PoEs:
    hc_poes = gmvs_to_haz_curve(gmvs, imls, invest_time, duration)
    # Save:
    models.HazardCurveData.objects.create(
        hazard_curve_id=hc_coll_id, poes=hc_poes, location=point.wkt2d,
        weight=lt_rlz.weight)
gmf_to_hazard_curve_task.ignore_result = False  # essential


@tasks.oqtask
def insert_into_gmf_agg(job_id, point_wkt):
    """
    Aggregate the GMVs from the tables gmf and gmf_set.

    :param int _job_id: used for logging purposes
    :param str point_wkt: a point in WKT format
    """
    insert_query = '''-- running
    INSERT INTO hzrdr.gmf_agg (gmf_collection_id, imt, sa_damping, sa_period,
                               location, gmvs, rupture_ids)
    SELECT gmf_collection_id, imt, sa_damping, sa_period, location,
       array_concat(gmvs ORDER BY gmf_set_id, result_grp_ordinal),
       array_concat(rupture_ids ORDER BY gmf_set_id, result_grp_ordinal)
    FROM hzrdr.gmf AS a, hzrdr.gmf_set AS b
    WHERE a.gmf_set_id=b.id AND location ~= 'SRID=4326;%s'::geometry
    GROUP BY gmf_collection_id, imt, sa_damping, sa_period, location;
    '''
    curs = db.connections['reslt_writer'].cursor()
    with db.transaction.commit_on_success(using='reslt_writer'):
<<<<<<< HEAD
        curs.execute(insert_query)
        logs.LOG.debug(insert_query)
        curs.execute('DELETE FROM hzrdr.gmf_set '
                     'WHERE gmf_collection_id=%d' % gmf_collection_id)
        logs.LOG.debug('Purged hzrdr.gmf and hzrdr.gmf_set')
=======
        curs.execute(insert_query % point_wkt)
        # TODO: delete the copied rows from gmf; this can be done
        # only after changing the export procedure to read from gmf_agg
>>>>>>> bde31e7d

insert_into_gmf_agg.ignore_result = False  # essential


def insert_into_gmf_agg_arg_gen(job):
    """Yield the WKT for each point to compute"""
    for point in job.hazard_calculation.points_to_compute():
        yield job.id, point.wkt2d


def gmvs_to_haz_curve(gmvs, imls, invest_time, duration):
    """
    Given a set of ground motion values (``gmvs``) and intensity measure levels
    (``imls``), compute hazard curve probabilities of exceedance.

    :param gmvs:
        A list of ground motion values, as floats.
    :param imls:
        A list of intensity measure levels, as floats.
    :param float invest_time:
        Investigation time, in years. It is with this time span that we compute
        probabilities of exceedance.

        Another way to put it is the following. When computing a hazard curve,
        we want to answer the question: What is the probability of ground
        motion meeting or exceeding the specified levels (``imls``) in a given
        time span (``invest_time``).
    :param float duration:
        Time window during which GMFs occur. Another was to say it is, the
        period of time over which we simulate ground motion occurrences.

        NOTE: Duration is computed as the calculation investigation time
        multiplied by the number of stochastic event sets.

    :returns:
        Numpy array of PoEs (probabilities of exceedence).
    """
    gmvs = numpy.array(gmvs)
    # convert to numpy arrary and redimension so that it can be broadcast with
    # the gmvs for computing PoE values
    imls = numpy.array(imls).reshape((len(imls), 1))

    num_exceeding = numpy.sum(gmvs >= imls, axis=1)

    poes = 1 - numpy.exp(- (invest_time / duration) * num_exceeding)

    return poes<|MERGE_RESOLUTION|>--- conflicted
+++ resolved
@@ -195,17 +195,9 @@
     '''
     curs = db.connections['reslt_writer'].cursor()
     with db.transaction.commit_on_success(using='reslt_writer'):
-<<<<<<< HEAD
-        curs.execute(insert_query)
-        logs.LOG.debug(insert_query)
-        curs.execute('DELETE FROM hzrdr.gmf_set '
-                     'WHERE gmf_collection_id=%d' % gmf_collection_id)
-        logs.LOG.debug('Purged hzrdr.gmf and hzrdr.gmf_set')
-=======
         curs.execute(insert_query % point_wkt)
-        # TODO: delete the copied rows from gmf; this can be done
-        # only after changing the export procedure to read from gmf_agg
->>>>>>> bde31e7d
+        curs.execute('DELETE FROM hzrdr.gmf '
+                     "WHERE location ~= 'SRID=4326;%s'" % point_wkt)
 
 insert_into_gmf_agg.ignore_result = False  # essential
 
