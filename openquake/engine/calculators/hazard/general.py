# -*- coding: utf-8 -*-
# vim: tabstop=4 shiftwidth=4 softtabstop=4

# Copyright (c) 2010-2014, GEM Foundation.
#
# OpenQuake is free software: you can redistribute it and/or modify it
# under the terms of the GNU Affero General Public License as published
# by the Free Software Foundation, either version 3 of the License, or
# (at your option) any later version.
#
# OpenQuake is distributed in the hope that it will be useful,
# but WITHOUT ANY WARRANTY; without even the implied warranty of
# MERCHANTABILITY or FITNESS FOR A PARTICULAR PURPOSE.  See the
# GNU General Public License for more details.
#
# You should have received a copy of the GNU Affero General Public License
# along with OpenQuake.  If not, see <http://www.gnu.org/licenses/>.

"""Common code for the hazard calculators."""

import os
import random
import itertools
import collections
from operator import attrgetter

import numpy

from openquake.hazardlib.imt import from_string

# FIXME: one must import the engine before django to set DJANGO_SETTINGS_MODULE
from openquake.engine.db import models
from django.db import transaction

from openquake.nrmllib import parsers as nrml_parsers
from openquake.nrmllib.risk import parsers

from openquake.commonlib import logictree, source
<<<<<<< HEAD
from openquake.commonlib.general import distinct
=======
from openquake.commonlib.general import \
    block_splitter, split_in_blocks, distinct
>>>>>>> b928f324

from openquake.engine.input import exposure
from openquake.engine import logs
from openquake.engine import writer
from openquake.engine.calculators import base
from openquake.engine.calculators.post_processing import mean_curve
from openquake.engine.calculators.post_processing import quantile_curve
from openquake.engine.calculators.post_processing import (
    weighted_quantile_curve
)
from openquake.engine.export import core as export_core
from openquake.engine.export import hazard as hazard_export
from openquake.engine.performance import EnginePerformanceMonitor
from openquake.engine.utils import tasks

#: Maximum number of hazard curves to cache, for selects or inserts
CURVE_CACHE_SIZE = 100000

QUANTILE_PARAM_NAME = "QUANTILE_LEVELS"
POES_PARAM_NAME = "POES"
# Dilation in decimal degrees (http://en.wikipedia.org/wiki/Decimal_degrees)
# 1e-5 represents the approximate distance of one meter at the equator.
DILATION_ONE_METER = 1e-5


def store_site_model(job, site_model_source):
    """Invoke site model parser and save the site-specified parameter data to
    the database.

    :param job:
        The job that is loading this site_model_source
    :param site_model_source:
        Filename or file-like object containing the site model XML data.
    :returns:
        `list` of ids of the newly-inserted `hzrdi.site_model` records.
    """
    parser = nrml_parsers.SiteModelParser(site_model_source)
    data = [models.SiteModel(vs30=node.vs30,
                             vs30_type=node.vs30_type,
                             z1pt0=node.z1pt0,
                             z2pt5=node.z2pt5,
                             location=node.wkt,
                             job_id=job.id)
            for node in parser.parse()]
    return writer.CacheInserter.saveall(data)


def all_equal(obj, value):
    """
    :param obj: a numpy array or something else
    :param value: a numeric value
    :returns: a boolean
    """
    eq = (obj == value)
    if isinstance(eq, numpy.ndarray):
        return eq.all()
    else:
        return eq


@tasks.oqtask
def filter_and_split_sources(job_id, sources, sitecol):
    """
    Filter and split a list of hazardlib sources.

    :param int job_id: ID of the current job
    :param list sources: the original sources
    :param sitecol: a :class:`openquake.hazardlib.site.SiteCollection` instance
    """
    hc = models.HazardCalculation.objects.get(oqjob=job_id)
    discr = hc.area_source_discretization
    maxdist = hc.maximum_distance
    srcs = []
    for src in sources:
        sites = src.filter_sites_by_distance_to_source(maxdist, sitecol)
        if sites is not None:
            for ss in source.split_source(src, discr):
                srcs.append(ss)
    return srcs


class AllSources(object):
    """
    A container for sources of different tectonic region types.
    The `split` method yields pairs (trt_model, block-of-sources).
    """
    def __init__(self):
        self.sources = []
        self.weight = {}
        self.trt_model = {}

    def append(self, src, weight, trt_model):
        """
        Collect a source, together with its weight and trt_model.
        """
        self.sources.append(src)
        self.weight[src] = weight
        self.trt_model[src] = trt_model

    def split(self, hint):
        """
        Split the sources in a number of blocks close to the given `hint`.

        :param int hint: hint for the number of blocks
        """
        if self.sources:
            for block in split_in_blocks(
                    self.sources, hint,
                    self.weight.__getitem__,
                    self.trt_model.__getitem__):
                trt_model = self.trt_model[block[0]]
                yield trt_model, block


class BaseHazardCalculator(base.Calculator):
    """
    Abstract base class for hazard calculators. Contains a bunch of common
    functionality, like initialization procedures.
    """

    def __init__(self, job):
        super(BaseHazardCalculator, self).__init__(job)
        # a dictionary trt_model_id -> num_ruptures
        self.num_ruptures = collections.defaultdict(int)
        # now a dictionary (trt_model_id, gsim) -> poes
        self.curves = {}

    @property
    def hc(self):
        """
        A shorter and more convenient way of accessing the
        :class:`~openquake.engine.db.models.HazardCalculation`.
        """
        return self.job.hazard_calculation

    @EnginePerformanceMonitor.monitor
    def process_sources(self):
        """
        Filter and split the sources in parallel.
        Return the list of processed sources.
        """
        self.all_sources = AllSources()
        self.job.is_running = True
        self.job.save()
        num_models = len(self.source_collector)
        for i, trt_model_id in enumerate(sorted(self.source_collector), 1):
            trt_model = models.TrtModel.objects.get(pk=trt_model_id)
            sc = self.source_collector[trt_model_id]
            # NB: the filtering of the sources by site is slow, so it is
            # done in parallel
            sm_lt_path = tuple(trt_model.lt_model.sm_lt_path)
            logs.LOG.progress(
                '[%d of %d] Filtering/splitting %d source(s) for '
                'sm_lt_path=%s, TRT=%s, model=%s', i, num_models,
                len(sc.sources), sm_lt_path, trt_model.tectonic_region_type,
                trt_model.lt_model.sm_name)
            sc.sources = tasks.parallel_apply(
                filter_and_split_sources,
                (self.job.id, sc.sources, self.hc.site_collection),
                self.concurrent_tasks)
            sc.sources.sort(key=attrgetter('source_id'))
            if not sc.sources:
                logs.LOG.warn(
                    'Could not find sources close to the sites in %s '
                    'sm_lt_path=%s, maximum_distance=%s km',
                    trt_model.lt_model.sm_name, sm_lt_path,
                    self.hc.maximum_distance)
                continue
            for src in sc.sources:
                self.all_sources.append(
                    src, sc.update_num_ruptures(src), trt_model)
            trt_model.num_sources = len(sc.sources)
            trt_model.num_ruptures = sc.num_ruptures
            trt_model.save()

    def task_arg_gen(self):
        """
        Loop through realizations and sources to generate a sequence of
        task arg tuples. Each tuple of args applies to a single task.
        Yielded results are of the form
        (job_id, site_collection, sources, trt_model_id, gsims, task_no).
        """
        if self._task_args:
            # the method was already called and the arguments generated
            for args in self._task_args:
                yield args
            return
        sitecol = self.hc.site_collection
        task_no = 0
        tot_sources = 0
        for trt_model, block in self.all_sources.split(self.concurrent_tasks):
            args = (self.job.id, sitecol, block, trt_model.id,
                    task_no)
            self._task_args.append(args)
            yield args
            task_no += 1
            tot_sources += len(block)
            logs.LOG.info('Submitting task #%d, %d sources, weight=%d',
                          task_no, len(block), block.weight)
        logs.LOG.info('Processed %d sources for %d TRTs',
                      tot_sources, len(self.source_collector))

    def task_completed(self, result):
        """
        Simply call the method `agg_curves`.

        :param result: the result of the .core_calc_task
        """
        self.agg_curves(self.curves, result)

    @EnginePerformanceMonitor.monitor
    def agg_curves(self, acc, result):
        """
        This is used to incrementally update hazard curve results by combining
        an initial value with some new results. (Each set of new results is
        computed over only a subset of seismic sources defined in the
        calculation model.)

        :param acc:
            A dictionary of curves
        :param result:
            A triplet `(curves_by_gsim, trt_model_id, bbs)`.
            `curves_by_gsim` is a list of pairs `(gsim, curves_by_imt)`
            where `curves_by_imt` is a list of 2-D numpy arrays
            representing the new results which need to be combined
            with the current value. These should be the same shape as
            `acc[tr_model_id, gsim][j]` where `gsim` is the GSIM
            name and `j` is the IMT ordinal.
        """
        curves_by_gsim, trt_model_id, bbs = result
        for gsim, probs in curves_by_gsim:
            pnes = []
            for prob, zero in itertools.izip(probs, self.zeros):
                pnes.append(1 - (zero if all_equal(prob, 0) else prob))
            pnes1 = numpy.array(pnes)
            pnes2 = 1 - acc.get((trt_model_id, gsim), self.zeros)

            # TODO: add a test like Yufang computation testing the broadcast
            acc[trt_model_id, gsim] = 1 - pnes1 * pnes2

        if self.hc.poes_disagg:
            for bb in bbs:
                self.bb_dict[bb.lt_model_id, bb.site_id].update_bb(bb)

        return acc

    def _get_realizations(self):
        """
        Get all of the logic tree realizations for this calculation.
        """
        return models.LtRealization.objects\
            .filter(lt_model__hazard_calculation=self.hc).order_by('id')

    def pre_execute(self):
        """
        Initialize risk models, site model and sources
        """
        self.parse_risk_models()
        self.initialize_site_model()
        self.initialize_sources()
        self.process_sources()
        self.imtls = self.hc.intensity_measure_types_and_levels
        if self.imtls:
            n_levels = sum(len(lvls) for lvls in self.imtls.itervalues()
                           ) / float(len(self.imtls))
            n_sites = len(self.hc.site_collection)
            self.zeros = numpy.array(
                [numpy.zeros((n_sites, len(self.imtls[imt])))
                 for imt in sorted(self.imtls)])
            self.ones = [numpy.zeros(len(self.imtls[imt]), dtype=float)
                         for imt in sorted(self.imtls)]

            total = len(self.imtls) * n_levels * n_sites
            logs.LOG.info('%d IMT(s), %d level(s) and %d sites, total %d',
                          len(self.imtls), n_levels, n_sites, total)

    def post_execute(self):
        """Inizialize realizations"""
        self.initialize_realizations()
        if self.curves:
            # must be called after the realizations are known
            self.save_hazard_curves()

    @EnginePerformanceMonitor.monitor
    def initialize_sources(self):
        """
        Parse source models and validate source logic trees. It also
        filters the sources far away and apply uncertainties to the
        relevant ones. Notice that sources are automatically split.

        :returns:
            a list with the number of sources for each source model
        """
        logs.LOG.progress("initializing sources")
        self.source_model_lt = logictree.SourceModelLogicTree.from_hc(self.hc)
        sm_paths = distinct(self.source_model_lt)
        nrml_to_hazardlib = source.NrmlHazardlibConverter(
            self.hc.investigation_time,
            self.hc.rupture_mesh_spacing,
            self.hc.width_of_mfd_bin,
            self.hc.area_source_discretization,
        )
        # define an ordered dictionary trt_model_id -> SourceCollector
        self.source_collector = collections.OrderedDict()
        for i, (sm, weight, smpath) in enumerate(sm_paths):
            fname = os.path.join(self.hc.base_path, sm)
            apply_unc = self.source_model_lt.make_apply_uncertainties(smpath)
            source_collectors = source.parse_source_model(
                fname, nrml_to_hazardlib, apply_unc)
            trts = [sc.trt for sc in source_collectors]

            self.source_model_lt.tectonic_region_types.update(trts)
            lt_model = models.LtSourceModel.objects.create(
                hazard_calculation=self.hc, sm_lt_path=smpath, ordinal=i,
                sm_name=sm, weight=weight)
            if self.hc.inputs.get('gsim_logic_tree'):  # check TRTs
                gsims_by_trt = lt_model.make_gsim_lt(trts).values
            else:
                gsims_by_trt = {}

            # save TrtModels for each tectonic region type
            for sc in source_collectors:
                # NB: the source_collectors are ordered by number of sources
                # and lexicographically, so the models are in the right order
                trt_model_id = models.TrtModel.objects.create(
                    lt_model=lt_model,
                    tectonic_region_type=sc.trt,
                    num_sources=len(sc.sources),
                    num_ruptures=sc.num_ruptures,
                    min_mag=sc.min_mag,
                    max_mag=sc.max_mag,
                    gsims=gsims_by_trt.get(sc.trt, [])).id
                self.source_collector[trt_model_id] = sc

    @EnginePerformanceMonitor.monitor
    def parse_risk_models(self):
        """
        If any risk model is given in the hazard calculation, the
        computation will be driven by risk data. In this case the
        locations will be extracted from the exposure file (if there
        is one) and the imt (and levels) will be extracted from the
        vulnerability model (if there is one)
        """
        hc = self.hc
        if hc.vulnerability_models:
            logs.LOG.progress("parsing risk models")

            hc.intensity_measure_types_and_levels = dict()
            hc.intensity_measure_types = list()

            for vf in hc.vulnerability_models:
                intensity_measure_types_and_levels = dict(
                    (record['IMT'], record['IML']) for record in
                    parsers.VulnerabilityModelParser(vf))

                for imt, levels in \
                        intensity_measure_types_and_levels.items():
                    if (imt in hc.intensity_measure_types_and_levels and
                        (set(hc.intensity_measure_types_and_levels[imt]) -
                         set(levels))):
                        logs.LOG.warning(
                            "The same IMT %s is associated with "
                            "different levels" % imt)
                    else:
                        hc.intensity_measure_types_and_levels[imt] = levels

                hc.intensity_measure_types.extend(
                    intensity_measure_types_and_levels)

            # remove possible duplicates
            if hc.intensity_measure_types is not None:
                hc.intensity_measure_types = list(set(
                    hc.intensity_measure_types))
            hc.save()
            logs.LOG.info("Got IMT and levels "
                          "from vulnerability models: %s - %s" % (
                              hc.intensity_measure_types_and_levels,
                              hc.intensity_measure_types))

        if 'fragility' in hc.inputs:
            hc.intensity_measure_types_and_levels = dict()
            hc.intensity_measure_types = list()

            parser = iter(parsers.FragilityModelParser(
                hc.inputs['fragility']))
            hc = self.hc

            fragility_format, _limit_states = parser.next()

            if (fragility_format == "continuous" and
                    hc.calculation_mode != "scenario"):
                raise NotImplementedError(
                    "Getting IMT and levels from "
                    "a continuous fragility model is not yet supported")

            hc.intensity_measure_types_and_levels = dict(
                (iml['IMT'], iml['imls'])
                for _taxonomy, iml, _params, _no_damage_limit in parser)
            hc.intensity_measure_types.extend(
                hc.intensity_measure_types_and_levels)
            hc.save()

        if 'exposure' in hc.inputs:
            with logs.tracing('storing exposure'):
                exposure.ExposureDBWriter(
                    self.job).serialize(
                    parsers.ExposureModelParser(hc.inputs['exposure']))

    @EnginePerformanceMonitor.monitor
    def initialize_site_model(self):
        """
        Populate the hazard site table.

        If a site model is specified in the calculation configuration,
        parse it and load it into the `hzrdi.site_model` table.
        """
        logs.LOG.progress("initializing sites")
        self.hc.points_to_compute(save_sites=True)

        site_model_inp = self.hc.site_model
        if site_model_inp:
            store_site_model(self.job, site_model_inp)

    def initialize_realizations(self):
        """
        Create records for the `hzrdr.lt_realization`.

        This function works either in random sampling mode (when lt_realization
        models get the random seed value) or in enumeration mode (when weight
        values are populated). In both cases we record the logic tree paths
        for both trees in the `lt_realization` record, as well as ordinal
        number of the realization (zero-based).
        """
        logs.LOG.progress("initializing realizations")
        num_samples = self.hc.number_of_logic_tree_samples
        gsim_lt_dict = {}  # gsim_lt per source model logic tree path
        for idx, (sm, weight, sm_lt_path) in enumerate(self.source_model_lt):
            lt_model = models.LtSourceModel.objects.get(
                hazard_calculation=self.hc, sm_lt_path=sm_lt_path)
            if not sm_lt_path in gsim_lt_dict:
                gsim_lt_dict[sm_lt_path] = lt_model.make_gsim_lt()
            gsim_lt = gsim_lt_dict[sm_lt_path]
            if num_samples:  # sampling, pick just one gsim realization
                rnd = random.Random(self.hc.random_seed + idx)
                rlzs = [logictree.sample_one(gsim_lt, rnd)]
            else:
                rlzs = list(gsim_lt)  # full enumeration
            logs.LOG.info('Creating %d GMPE realization(s) for model %s, %s',
                          len(rlzs), lt_model.sm_name, lt_model.sm_lt_path)
            self._initialize_realizations(idx, lt_model, rlzs, gsim_lt)
        num_ind_rlzs = sum(gsim_lt.get_num_paths()
                           for gsim_lt in gsim_lt_dict.itervalues())
        if num_samples > num_ind_rlzs:
            logs.LOG.warn("""
The number of independent realizations is %d but you are using %d samplings.
That means that some GMPEs will be sampled more than once, resulting in
duplicated data and redundant computation. You should switch to full
enumeration mode, i.e. set number_of_logic_tree_samples=0 in your .ini file.
""", num_ind_rlzs, num_samples)

    @transaction.commit_on_success(using='job_init')
    def _initialize_realizations(self, idx, lt_model, realizations, gsim_lt):
        # create the realizations for the given lt source model
        trt_models = lt_model.trtmodel_set.filter(num_ruptures__gt=0)
        if not trt_models:
            return
        rlz_ordinal = idx * len(realizations)
        for gsim_by_trt, weight, lt_path in realizations:
            if lt_model.weight is not None and weight is not None:
                weight = lt_model.weight * weight
            else:
                weight = None
            rlz = models.LtRealization.objects.create(
                lt_model=lt_model, gsim_lt_path=lt_path,
                weight=weight, ordinal=rlz_ordinal)
            rlz_ordinal += 1
            for trt_model in trt_models:
                trt = trt_model.tectonic_region_type
                # populate the association table rlz <-> trt_model
                models.AssocLtRlzTrtModel.objects.create(
                    rlz=rlz, trt_model=trt_model, gsim=gsim_by_trt[trt])
                trt_model.gsims = gsim_lt.values[trt]
                trt_model.save()

    def _get_outputs_for_export(self):
        """
        Util function for getting :class:`openquake.engine.db.models.Output`
        objects to be exported.

        Gathers all outputs for the job, but filters out `hazard_curve_multi`
        outputs if this option was turned off in the calculation profile.
        """
        outputs = export_core.get_outputs(self.job.id)
        if not self.hc.export_multi_curves:
            outputs = outputs.exclude(output_type='hazard_curve_multi')
        return outputs

    def _do_export(self, output_id, export_dir, export_type):
        """
        Hazard-specific implementation of
        :meth:`openquake.engine.calculators.base.Calculator._do_export`.

        Calls the hazard exporter.
        """
        return hazard_export.export(output_id, export_dir, export_type)

    # this could be parallelized in the future, however in all the cases
    # I have seen until now, the serialized approach is fast enough (MS)
    @EnginePerformanceMonitor.monitor
    def save_hazard_curves(self):
        """
        Post-execution actions. At the moment, all we do is finalize the hazard
        curve results.
        """
        imtls = self.hc.intensity_measure_types_and_levels
        points = self.hc.points_to_compute()
        sorted_imts = sorted(imtls)
        curves_by_imt = dict((imt, []) for imt in sorted_imts)

        for rlz in self._get_realizations():
            # create a multi-imt curve
            multicurve = models.Output.objects.create_output(
                self.job, "hc-multi-imt-rlz-%s" % rlz.id,
                "hazard_curve_multi")
            models.HazardCurve.objects.create(
                output=multicurve, lt_realization=rlz,
                investigation_time=self.hc.investigation_time)

            with self.monitor('building curves per realization'):
                imt_curves = zip(
                    sorted_imts, models.build_curves(rlz, self.curves))
            for imt, curves in imt_curves:
                curves_by_imt[imt].append(curves)

                # create a new `HazardCurve` 'container' record for each
                # realization for each intensity measure type
                hc_im_type, sa_period, sa_damping = from_string(imt)

                # save output
                hco = models.Output.objects.create(
                    oq_job=self.job,
                    display_name="Hazard Curve rlz-%s-%s" % (rlz.id, imt),
                    output_type='hazard_curve',
                )

                # save hazard_curve
                haz_curve = models.HazardCurve.objects.create(
                    output=hco,
                    lt_realization=rlz,
                    investigation_time=self.hc.investigation_time,
                    imt=hc_im_type,
                    imls=imtls[imt],
                    sa_period=sa_period,
                    sa_damping=sa_damping,
                )

                # save hazard_curve_data
                logs.LOG.info('saving %d hazard curves for %s, imt=%s',
                              len(points), hco, imt)
                writer.CacheInserter.saveall([models.HazardCurveData(
                    hazard_curve=haz_curve,
                    poes=list(poes),
                    location='POINT(%s %s)' % (p.longitude, p.latitude),
                    weight=rlz.weight)
                    for p, poes in zip(points, curves)])

        self.curves = {}  # save memory for the post-processing phase
        if self.hc.mean_hazard_curves or self.hc.quantile_hazard_curves:
            self.curves_by_imt = curves_by_imt

    @EnginePerformanceMonitor.monitor
    def do_aggregate_post_proc(self):
        """
        Grab hazard data for all realizations and sites from the database and
        compute mean and/or quantile aggregates (depending on which options are
        enabled in the calculation).

        Post-processing results will be stored directly into the database.
        """
        del self.source_collector  # save memory
        weights = [rlz.weight for rlz in models.LtRealization.objects.filter(
            lt_model__hazard_calculation=self.hc)]
        num_rlzs = len(weights)
        if not num_rlzs:
            logs.LOG.warn('No realizations for hazard_calculation_id=%d',
                          self.hc.id)
            return
        elif num_rlzs == 1 and self.hc.quantile_hazard_curves:
            logs.LOG.warn(
                'There is only one realization, the configuration parameter '
                'quantile_hazard_curves should not be set')
            return

        if self.hc.mean_hazard_curves:
            # create a new `HazardCurve` 'container' record for mean
            # curves (virtual container for multiple imts)
            models.HazardCurve.objects.create(
                output=models.Output.objects.create_output(
                    self.job, "mean-curves-multi-imt",
                    "hazard_curve_multi"),
                statistics="mean",
                imt=None,
                investigation_time=self.hc.investigation_time)

        if self.hc.quantile_hazard_curves:
            for quantile in self.hc.quantile_hazard_curves:
                # create a new `HazardCurve` 'container' record for quantile
                # curves (virtual container for multiple imts)
                models.HazardCurve.objects.create(
                    output=models.Output.objects.create_output(
                        self.job, 'quantile(%s)-curves' % quantile,
                        "hazard_curve_multi"),
                    statistics="quantile",
                    imt=None,
                    quantile=quantile,
                    investigation_time=self.hc.investigation_time)

        for imt, imls in self.hc.intensity_measure_types_and_levels.items():
            im_type, sa_period, sa_damping = from_string(imt)

            # prepare `output` and `hazard_curve` containers in the DB:
            container_ids = dict()
            if self.hc.mean_hazard_curves:
                mean_output = models.Output.objects.create_output(
                    job=self.job,
                    display_name='Mean Hazard Curves %s' % imt,
                    output_type='hazard_curve'
                )
                mean_hc = models.HazardCurve.objects.create(
                    output=mean_output,
                    investigation_time=self.hc.investigation_time,
                    imt=im_type,
                    imls=imls,
                    sa_period=sa_period,
                    sa_damping=sa_damping,
                    statistics='mean'
                )
                container_ids['mean'] = mean_hc.id

            if self.hc.quantile_hazard_curves:
                for quantile in self.hc.quantile_hazard_curves:
                    q_output = models.Output.objects.create_output(
                        job=self.job,
                        display_name=(
                            '%s quantile Hazard Curves %s' % (quantile, imt)
                        ),
                        output_type='hazard_curve'
                    )
                    q_hc = models.HazardCurve.objects.create(
                        output=q_output,
                        investigation_time=self.hc.investigation_time,
                        imt=im_type,
                        imls=imls,
                        sa_period=sa_period,
                        sa_damping=sa_damping,
                        statistics='quantile',
                        quantile=quantile
                    )
                    container_ids['q%s' % quantile] = q_hc.id

            # num_rlzs * num_sites * num_levels
            # NB: different IMTs can have different num_levels
            all_curves_for_imt = numpy.array(self.curves_by_imt[imt])
            del self.curves_by_imt[imt]  # save memory
            with transaction.commit_on_success(using='job_init'):
                inserter = writer.CacheInserter(
                    models.HazardCurveData, CURVE_CACHE_SIZE)

                # curve_poes below is an array num_rlzs * num_levels
                for i, site in enumerate(self.hc.site_collection):
                    wkt = site.location.wkt2d
                    curve_poes = numpy.array(
                        [c_by_rlz[i] for c_by_rlz in all_curves_for_imt])
                    # do means and quantiles
                    # quantiles first:
                    if self.hc.quantile_hazard_curves:
                        for quantile in self.hc.quantile_hazard_curves:
                            if self.hc.number_of_logic_tree_samples == 0:
                                # explicitly weighted quantiles
                                q_curve = weighted_quantile_curve(
                                    curve_poes, weights, quantile)
                            else:
                                # implicitly weighted quantiles
                                q_curve = quantile_curve(
                                    curve_poes, quantile)
                            inserter.add(
                                models.HazardCurveData(
                                    hazard_curve_id=(
                                        container_ids['q%s' % quantile]),
                                    poes=q_curve.tolist(),
                                    location=wkt)
                            )

                    # then means
                    if self.hc.mean_hazard_curves:
                        m_curve = mean_curve(curve_poes, weights=weights)
                        inserter.add(
                            models.HazardCurveData(
                                hazard_curve_id=container_ids['mean'],
                                poes=m_curve.tolist(),
                                location=wkt)
                        )
                inserter.flush()<|MERGE_RESOLUTION|>--- conflicted
+++ resolved
@@ -36,12 +36,8 @@
 from openquake.nrmllib.risk import parsers
 
 from openquake.commonlib import logictree, source
-<<<<<<< HEAD
-from openquake.commonlib.general import distinct
-=======
 from openquake.commonlib.general import \
     block_splitter, split_in_blocks, distinct
->>>>>>> b928f324
 
 from openquake.engine.input import exposure
 from openquake.engine import logs
