# -*- coding: utf-8 -*-
# vim: tabstop=4 shiftwidth=4 softtabstop=4

# Copyright (c) 2010-2013, GEM Foundation.
#
# OpenQuake is free software: you can redistribute it and/or modify it
# under the terms of the GNU Affero General Public License as published
# by the Free Software Foundation, either version 3 of the License, or
# (at your option) any later version.
#
# OpenQuake is distributed in the hope that it will be useful,
# but WITHOUT ANY WARRANTY; without even the implied warranty of
# MERCHANTABILITY or FITNESS FOR A PARTICULAR PURPOSE.  See the
# GNU General Public License for more details.
#
# You should have received a copy of the GNU Affero General Public License
# along with OpenQuake.  If not, see <http://www.gnu.org/licenses/>.

# Disable:
# - 'Maximum number of public methods for a class'
# - 'Missing docstring' (because of all of the model Meta)
# pylint: disable=R0904,C0111

'''
Model representations of the OpenQuake DB tables.
'''

import itertools
import operator
import os
import re

from datetime import datetime

import openquake.hazardlib
import numpy

from django.db import connection
from django.core.exceptions import ObjectDoesNotExist
from django.contrib.gis.db import models as djm
from openquake.hazardlib import geo as hazardlib_geo
from shapely import wkt

from openquake.engine.db import fields

#: Default Spectral Acceleration damping. At the moment, this is not
#: configurable.
DEFAULT_SA_DAMPING = 5.0


#: Kind of supported curve statistics
STAT_CHOICES = (
    (u'mean', u'Mean'),
    (u'quantile', u'Quantile'))


#: System Reference ID used for geometry objects
DEFAULT_SRID = 4326


VS30_TYPE_CHOICES = (
    (u"measured", u"Value obtained from on-site measurements"),
    (u"inferred", u"Estimated value"),
)

IMT_CHOICES = (
    (u'PGA', u'Peak Ground Acceleration'),
    (u'PGV', u'Peak Ground Velocity'),
    (u'PGD', u'Peak Ground Displacement'),
    (u'SA', u'Spectral Acceleration'),
    (u'IA', u'Arias Intensity'),
    (u'RSD', u'Relative Significant Duration'),
    (u'MMI', u'Modified Mercalli Intensity'),
)

#: Default Loss Curve Resolution used for probabilistic risk calculators
DEFAULT_LOSS_CURVE_RESOLUTION = 50


def queryset_iter(queryset, chunk_size):
    """
    Given a QuerySet, split it into smaller queries and yield the result of
    each.

    :param queryset:
        A :class:`django.db.models.query.QuerySet` to iterate over, in chunks
        of ``chunk_size``.
    :param int chunksize:
        Chunk size for iteration over query results. For an unexecuted
        QuerySet, this will result in splitting a (potentially large) query
        into smaller queries.
    """
    offset = 0
    while True:
        chunk = list(queryset[offset:offset + chunk_size].iterator())
        if len(chunk) == 0:
            raise StopIteration
        else:
            yield chunk
            offset += chunk_size


def profile4job(job_id):
    """Return the job profile for the given job.

    :param int job_id: identifier of the job in question
    :returns: a :py:class:`openquake.engine.db.models.OqJobProfile` instance
    """
    [j2p] = Job2profile.objects.extra(where=["oq_job_id=%s"], params=[job_id])
    return j2p.oq_job_profile


def inputs4job(job_id, input_type=None, path=None):
    """Return the inputs for the given job, input type and path.

    :param int job_id: identifier of the job in question
    :param str input_type: a valid input type
    :param str path: the path of the desired input.
    :returns: a list of :py:class:`openquake.engine.db.models.Input` instances
    """
    i2js = Input2job.objects.extra(where=["oq_job_id=%s"], params=[job_id])
    if not input_type and not path:
        return list(i.input for i in i2js.all())
    qargs = []
    if input_type:
        qargs.append(("input__input_type", input_type))
    if path:
        qargs.append(("input__path", path))
    qargs = dict(qargs)
    return list(i.input for i in i2js.filter(**qargs))


def inputs4hcalc(calc_id, input_type=None):
    """
    Get all of the inputs for a given hazard calculation.

    :param int calc_id:
        ID of a :class:`HazardCalculation`.
    :param input_type:
        A valid input type (optional). Leave as `None` if you want all inputs
        for a given calculation.
    :returns:
        A list of :class:`Input` instances.
    """
    result = Input.objects.filter(input2hcalc__hazard_calculation=calc_id)
    if input_type is not None:
        result = result.filter(input_type=input_type)
    return result


def inputs4rcalc(calc_id, input_type=None):
    """
    Get all of the inputs for a given risk calculation.

    :param int calc_id:
        ID of a :class:`RiskCalculation`.
    :param input_type:
        A valid input type (optional). Leave as `None` if you want all inputs
        for a given calculation.
    :returns:
        A list of :class:`Input` instances.
    """
    result = Input.objects.filter(input2rcalc__risk_calculation=calc_id)
    if input_type is not None:
        result = result.filter(input_type=input_type)
    return result


## Tables in the 'admin' schema.


class Organization(djm.Model):
    '''
    Organizations for grouping users
    '''
    name = djm.TextField()
    address = djm.TextField(null=True)
    url = djm.TextField(null=True)
    last_update = djm.DateTimeField(editable=False, default=datetime.utcnow)

    class Meta:
        db_table = 'admin\".\"organization'


class OqUser(djm.Model):
    '''
    OpenQuake users
    '''
    user_name = djm.TextField()
    full_name = djm.TextField()
    organization = djm.ForeignKey('Organization')
    data_is_open = djm.BooleanField(default=True)
    last_update = djm.DateTimeField(editable=False, default=datetime.utcnow)

    def __str__(self):
        return "%s||%s" % (self.user_name, self.organization.id)

    class Meta:
        db_table = 'admin\".\"oq_user'


class RevisionInfo(djm.Model):
    '''
    Revision information
    '''
    artefact = djm.TextField(unique=True)
    revision = djm.TextField()
    step = djm.IntegerField(default=0)
    last_update = djm.DateTimeField(editable=False, default=datetime.utcnow)

    class Meta:
        db_table = 'admin\".\"revision_info'


## Tables in the 'eqcat' schema.


class Catalog(djm.Model):
    '''
    Earthquake catalog
    '''
    owner = djm.ForeignKey('OqUser')
    eventid = djm.IntegerField()
    agency = djm.TextField()
    identifier = djm.TextField()
    time = djm.DateTimeField()
    time_error = djm.FloatField()
    depth = djm.FloatField()
    depth_error = djm.FloatField()
    EVENT_CLASS_CHOICES = (
        (u'aftershock', u'Aftershock'),
        (u'foreshock', u'Foreshock'),
    )
    event_class = djm.TextField(null=True, choices=EVENT_CLASS_CHOICES)
    magnitude = djm.ForeignKey('Magnitude')
    surface = djm.ForeignKey('Surface')
    last_update = djm.DateTimeField(editable=False, default=datetime.utcnow)
    point = djm.PointField(srid=DEFAULT_SRID)

    class Meta:
        db_table = 'eqcat\".\"catalog'


class Magnitude(djm.Model):
    '''
    Earthquake event magnitudes
    '''
    mb_val = djm.FloatField(null=True)
    mb_val_error = djm.FloatField(null=True)
    ml_val = djm.FloatField(null=True)
    ml_val_error = djm.FloatField(null=True)
    ms_val = djm.FloatField(null=True)
    ms_val_error = djm.FloatField(null=True)
    mw_val = djm.FloatField(null=True)
    mw_val_error = djm.FloatField(null=True)
    last_update = djm.DateTimeField(editable=False, default=datetime.utcnow)

    class Meta:
        db_table = 'eqcat\".\"magnitude'


class Surface(djm.Model):
    '''
    Earthquake event surface (ellipse with an angle)
    '''
    semi_minor = djm.FloatField()
    semi_major = djm.FloatField()
    strike = djm.FloatField()
    last_update = djm.DateTimeField(editable=False, default=datetime.utcnow)

    class Meta:
        db_table = 'eqcat\".\"surface'


## Tables in the 'hzrdi' (Hazard Input) schema.


class ParsedSource(djm.Model):
    """Stores parsed hazard input model sources in serialized python object
       tree format."""
    input = djm.ForeignKey('Input')
    SRC_TYPE_CHOICES = (
        (u'area', u'Area'),
        (u'point', u'Point'),
        (u'complex', u'Complex'),
        (u'simple', u'Simple'),
    )
    source_type = djm.TextField(choices=SRC_TYPE_CHOICES)
    nrml = fields.PickleField(help_text="NRML object representing the source")
    polygon = djm.PolygonField(
        srid=DEFAULT_SRID, dim=2,
        help_text=('The surface projection (2D) of the "rupture enclosing" '
                   'polygon for each source. This is relevant to all source '
                   'types, including point sources. When considering a '
                   'parsed_source record given a minimum integration distance,'
                   ' use this polygon in distance calculations.')
    )

    class Meta:
        db_table = 'hzrdi\".\"parsed_source'


class SiteModel(djm.Model):
    '''
     A model for site-specific parameters.

    Used in Hazard calculations.
    '''

    input = djm.ForeignKey('Input')
    # Average shear wave velocity for top 30 m. Units m/s.
    vs30 = djm.FloatField()
    # 'measured' or 'inferred'. Identifies if vs30 value has been measured or
    # inferred.
    vs30_type = djm.TextField(choices=VS30_TYPE_CHOICES)
    # Depth to shear wave velocity of 1.0 km/s. Units m.
    z1pt0 = djm.FloatField()
    # Depth to shear wave velocity of 2.5 km/s. Units km.
    z2pt5 = djm.FloatField()
    location = djm.PointField(srid=DEFAULT_SRID)

    def __repr__(self):
        return (
            'SiteModel(location="%s", vs30=%s, vs30_type=%s, z1pt0=%s, '
            'z2pt5=%s)'
            % (self.location.wkt, self.vs30, self.vs30_type, self.z1pt0,
               self.z2pt5))

    class Meta:
        db_table = 'hzrdi\".\"site_model'


class ParsedRupture(djm.Model):
    """Stores parsed hazard rupture model in serialized python object
       tree format."""
    input = djm.ForeignKey('Input')
    RUPTURE_TYPE_CHOICES = (
        (u'complex_fault', u'Complex Fault'),
        (u'simple_fault', u'Simple Fault'),)
    rupture_type = djm.TextField(choices=RUPTURE_TYPE_CHOICES)
    nrml = fields.PickleField(help_text="NRML object representing the rupture"
                                        " model")

    class Meta:
        db_table = 'hzrdi\".\"parsed_rupture_model'


## Tables in the 'uiapi' schema.


class Input(djm.Model):
    '''
    A single OpenQuake input file uploaded by the user.
    '''
    owner = djm.ForeignKey('OqUser')
    model_content = djm.ForeignKey('ModelContent')
    name = djm.TextField(null=True)
    digest = djm.TextField(help_text="32 byte md5sum digest, used to "
                                     "detect identical input model files")
    path = djm.TextField()
    INPUT_TYPE_CHOICES = (
        (u'unknown', u'Unknown'),
        (u'source', u'Source Model'),
        (u'lt_source', u'Source Model Logic Tree'),
        (u'lt_gsim', u'Ground Shaking Intensity Model Logic Tree'),
        (u'exposure', u'Exposure'),
        (u'fragility', u'Fragility'),
        (u'vulnerability', u'Vulnerability'),
        (u'vulnerability_retrofitted', u'Vulnerability Retrofitted'),
        (u'site_model', u'Site Model'),
        (u'rupture_model', u'Rupture Model')
    )
    input_type = djm.TextField(choices=INPUT_TYPE_CHOICES)

    hazard_calculations = djm.ManyToManyField('HazardCalculation',
                                              through='Input2hcalc')
    risk_calculations = djm.ManyToManyField(
        'RiskCalculation', through='Input2rcalc', related_name="inputs")

    # Number of bytes in the file:
    size = djm.IntegerField()
    last_update = djm.DateTimeField(editable=False, default=datetime.utcnow)

    def __str__(self):
        path_suffix = "/".join(self.path.rsplit(os.sep, 2)[1:])
        return "%s||%s||%s||%s" % (
            self.id, self.input_type, self.digest[:16], path_suffix)

    class Meta:
        db_table = 'uiapi\".\"input'


class ModelContent(djm.Model):
    '''
    Stores raw content for the various input model files.
    '''

    # contains the raw text of an input file
    raw_content = djm.TextField()
    # `content_type` should be used to indicate the file format
    # (xml, csv, etc.)
    content_type = djm.TextField()
    last_update = djm.DateTimeField(editable=False, default=datetime.utcnow)

    class Meta:  # pylint: disable=C0111,W0232
        db_table = 'uiapi\".\"model_content'

    @property
    def raw_content_ascii(self):
        """
        Returns raw_content in ASCII
        """
        return str(self.raw_content)


class Input2job(djm.Model):
    '''
    Associates input model files and jobs.
    '''
    input = djm.ForeignKey('Input')
    oq_job = djm.ForeignKey('OqJob')

    class Meta:
        db_table = 'uiapi\".\"input2job'


class Src2ltsrc(djm.Model):
    '''
    Associate an "lt_source" type input (a logic tree source) with "source"
    type inputs (hazard sources referenced by the logic tree source).
    This is needed for worker-side logic tree processing.
    '''
    hzrd_src = djm.ForeignKey("Input", related_name='+',
                              help_text="Hazard source input referenced "
                                        "by the logic tree source")
    lt_src = djm.ForeignKey("Input", related_name='+',
                            help_text="Logic tree source input")
    filename = djm.TextField(
        help_text="Name of the referenced hazard source file")

    class Meta:
        db_table = 'uiapi\".\"src2ltsrc'


class OqJob(djm.Model):
    '''
    An OpenQuake engine run started by the user
    '''
    owner = djm.ForeignKey('OqUser')
    hazard_calculation = djm.ForeignKey('HazardCalculation', null=True)
    risk_calculation = djm.ForeignKey('RiskCalculation', null=True)
    LOG_LEVEL_CHOICES = (
        (u'debug', u'Debug'),
        (u'info', u'Info'),
        (u'progress', u'Progress'),
        (u'warn', u'Warn'),
        (u'error', u'Error'),
        (u'critical', u'Critical'),
    )
    log_level = djm.TextField(choices=LOG_LEVEL_CHOICES, default='progress')
    STATUS_CHOICES = (
        (u'pre_executing', u'Pre-Executing'),
        (u'executing', u'Executing'),
        (u'post_executing', u'Post-Executing'),
        (u'post_processing', u'Post-Processing'),
        (u'export', u'Exporting results'),
        (u'clean_up', u'Cleaning up'),
        (u'complete', u'Complete'),
    )
    status = djm.TextField(choices=STATUS_CHOICES, default='pre_executing')
    oq_version = djm.TextField(null=True, blank=True)
    hazardlib_version = djm.TextField(null=True, blank=True)
    nrml_version = djm.TextField(null=True, blank=True)
    is_running = djm.BooleanField(default=False)
    duration = djm.IntegerField(default=0)
    job_pid = djm.IntegerField(default=0)
    supervisor_pid = djm.IntegerField(default=0)
    last_update = djm.DateTimeField(editable=False, default=datetime.utcnow)

    class Meta:
        db_table = 'uiapi\".\"oq_job'


class JobStats(djm.Model):
    '''
    Capture various statistics about a job.
    '''
    oq_job = djm.ForeignKey('OqJob')
    start_time = djm.DateTimeField(editable=False, default=datetime.utcnow)
    stop_time = djm.DateTimeField(editable=False)
    # The number of total sites in job
    num_sites = djm.IntegerField(null=True)
    # The total number of tasks in a job
    num_tasks = djm.IntegerField(null=True)
    # The number of logic tree samples
    # (for hazard jobs of all types except scenario)
    num_realizations = djm.IntegerField(null=True)

    class Meta:
        db_table = 'uiapi\".\"job_stats'


class JobPhaseStats(djm.Model):
    '''
    Capture when the various job phases started.
    '''
    oq_job = djm.ForeignKey('OqJob')
    # calculation type (hazard|risk)
    ctype = djm.TextField()
    job_status = djm.TextField()
    start_time = djm.DateTimeField(editable=False, default=datetime.utcnow)

    class Meta:
        db_table = 'uiapi\".\"job_phase_stats'


class CNodeStats(djm.Model):
    '''
    Captures the compute node status (changes).
    '''
    oq_job = djm.ForeignKey('OqJob')
    node = djm.TextField(help_text="Compute node name")
    STATUS_CHOICES = (
        (u"up", u"Compute node available"),
        (u"down", u"Compute node unavailable"),
    )
    current_status = djm.TextField(
        choices=STATUS_CHOICES, help_text="Current compute node status")

    # Please note: the time stamps are managed by triggers, no need to set
    # them manually
    current_ts = djm.DateTimeField(editable=False, default=datetime.utcnow)
    previous_ts = djm.DateTimeField(null=True)

    failures = djm.IntegerField(
        help_text="Number of up -> down status changes", default=0)

    class Meta:
        db_table = 'uiapi\".\"cnode_stats'


class Job2profile(djm.Model):
    '''
    Associates jobs with their profiles.
    '''
    oq_job = djm.ForeignKey('OqJob')
    oq_job_profile = djm.ForeignKey('OqJobProfile')

    class Meta:
        db_table = 'uiapi\".\"job2profile'


class HazardCalculation(djm.Model):
    '''
    Parameters needed to run a Hazard job.
    '''
    owner = djm.ForeignKey('OqUser')
    # Contains the absolute path to the directory containing the job config
    # file.
    base_path = djm.TextField()
    export_dir = djm.TextField(null=True, blank=True)
    force_inputs = djm.BooleanField()

    #####################
    # General parameters:
    #####################

    # A description for this config profile which is meaningful to a user.
    description = djm.TextField(default='', blank=True)

    # The timeout is stored in seconds and is 1 hour by default.
    no_progress_timeout = djm.IntegerField(
        default=3600, help_text="what time period w/o any progress is "
                                "acceptable for calculations?")
    CALC_MODE_CHOICES = (
        (u'classical', u'Classical PSHA'),
        (u'event_based', u'Probabilistic Event-Based'),
        (u'disaggregation', u'Disaggregation'),
        (u'scenario', u'Scenario'),
    )
    calculation_mode = djm.TextField(choices=CALC_MODE_CHOICES)
    # For the calculation geometry, choose either `region` (with
    # `region_grid_spacing`) or `sites`.
    region = djm.PolygonField(srid=DEFAULT_SRID, null=True, blank=True)
    # Discretization parameter for a `region`. Units in degrees.
    region_grid_spacing = djm.FloatField(null=True, blank=True)
    # The points of interest for a calculation.
    sites = djm.MultiPointField(srid=DEFAULT_SRID, null=True, blank=True)

    # We we create a `openquake.hazardlib.site.SiteCollection` for the
    # calculation, we can cache it here to avoid recomputing every time
    # we need to use it in a task context. For large regions, this can be
    # quite expensive.
    _site_collection = fields.PickleField(
        null=True, blank=True, db_column='site_collection'
    )

    ########################
    # Logic Tree parameters:
    ########################
    random_seed = djm.IntegerField()
    number_of_logic_tree_samples = djm.IntegerField(null=True, blank=True)

    ###############################################
    # ERF (Earthquake Rupture Forecast) parameters:
    ###############################################
    rupture_mesh_spacing = djm.FloatField(
        help_text=('Rupture mesh spacing (in kilometers) for simple/complex '
                   'fault sources rupture discretization'),
        null=True,
        blank=True,

    )
    width_of_mfd_bin = djm.FloatField(
        help_text=('Truncated Gutenberg-Richter MFD (Magnitude Frequency'
                   'Distribution) bin width'),
        null=True,
        blank=True,
    )
    area_source_discretization = djm.FloatField(
        help_text='Area Source Disretization, in kilometers',
        null=True,
        blank=True,
    )

    ##################
    # Site parameters:
    ##################
    # If there is no `site_model`, these 4 parameters must be specified:
    reference_vs30_value = djm.FloatField(
        help_text='Shear wave velocity in the uppermost 30 m. In m/s.',
        null=True,
        blank=True,
    )
    VS30_TYPE_CHOICES = (
        (u'measured', u'Measured'),
        (u'inferred', u'Inferred'),
    )
    reference_vs30_type = djm.TextField(
        choices=VS30_TYPE_CHOICES,
        null=True,
        blank=True,
    )
    reference_depth_to_2pt5km_per_sec = djm.FloatField(
        help_text='Depth to where shear-wave velocity = 2.5 km/sec. In km.',
        null=True,
        blank=True,
    )
    reference_depth_to_1pt0km_per_sec = djm.FloatField(
        help_text='Depth to where shear-wave velocity = 1.0 km/sec. In m.',
        null=True,
        blank=True,
    )

    #########################
    # Calculation parameters:
    #########################
    investigation_time = djm.FloatField(
        help_text=('Time span (in years) for probability of exceedance '
                   'calculation'),
        null=True,
        blank=True,
    )
    intensity_measure_types_and_levels = fields.DictField(
        help_text=(
            'Dictionary containing for each intensity measure type ("PGA", '
            '"PGV", "PGD", "SA", "IA", "RSD", "MMI"), the list of intensity '
            'measure levels for calculating probability of exceedence'),
        null=True,
        blank=True,
    )
    truncation_level = djm.FloatField(
        help_text='Level for ground motion distribution truncation',
        null=True,
        blank=True
    )
    maximum_distance = djm.FloatField(
        help_text=('Maximum distance (in km) of sources to be considered in '
                   'the probability of exceedance calculation. Sources more '
                   'than this distance away (from the sites of interest) are '
                   'ignored.'),
    )

    ################################
    # Event-Based Calculator params:
    ################################
    intensity_measure_types = fields.CharArrayField(
        help_text=(
            'List of intensity measure types (input for GMF calculation)'),
        null=True,
        blank=True,
    )
    ses_per_logic_tree_path = djm.IntegerField(
        help_text=('Number of Stochastic Event Sets to compute per logic tree'
                   ' branch (enumerated or randomly sampled'),
        null=True,
        blank=True,
    )
    GROUND_MOTION_CORRELATION_MODELS = (
        (u'JB2009', u'Jayaram-Baker 2009'),
    )
    ground_motion_correlation_model = djm.TextField(
        help_text=('Name of the ground correlation model to use in the'
                   ' calculation'),
        null=True,
        blank=True,
        choices=GROUND_MOTION_CORRELATION_MODELS,
    )
    ground_motion_correlation_params = fields.DictField(
        help_text=('Parameters specific to the chosen ground motion'
                   ' correlation model'),
        null=True,
        blank=True,
    )

    ###################################
    # Disaggregation Calculator params:
    ###################################
    mag_bin_width = djm.FloatField(
        help_text=('Width of magnitude bins, which ultimately defines the size'
                   ' of the magnitude dimension of a disaggregation matrix'),
        null=True,
        blank=True,
    )
    distance_bin_width = djm.FloatField(
        help_text=('Width of distance bins, which ultimately defines the size'
                   ' of the distance dimension of a disaggregation matrix'),
        null=True,
        blank=True,
    )
    coordinate_bin_width = djm.FloatField(
        help_text=('Width of coordinate bins, which ultimately defines the'
                   ' size of the longitude and latitude dimensions of a'
                   ' disaggregation matrix'),
        null=True,
        blank=True,
    )
    num_epsilon_bins = djm.IntegerField(
        help_text=('Number of epsilon bins, which defines the size of the'
                   ' epsilon dimension of a disaggregation matrix'),
        null=True,
        blank=True,
    )
    ################################
    # Scenario Calculator params:
    ################################
    gsim = djm.TextField(
        help_text=('Name of the ground shaking intensity model to use in the '
                   'calculation'),
        null=True,
        blank=True,
    )
    number_of_ground_motion_fields = djm.IntegerField(
        null=True,
        blank=True,
    )
    poes_disagg = fields.FloatArrayField(
        help_text=('The probabilities of exceedance for which we interpolate'
                   ' grond motion values from hazard curves. This GMV is used'
                   ' as input for computing disaggregation histograms'),
        null=True,
        blank=True,
    )

    ################################
    # Output/post-processing params:
    ################################
    # Classical params:
    ###################
    mean_hazard_curves = fields.OqNullBooleanField(
        help_text='Compute mean hazard curves',
        null=True,
        blank=True,
    )
    quantile_hazard_curves = fields.FloatArrayField(
        help_text='Compute quantile hazard curves',
        null=True,
        blank=True,
    )
    poes_hazard_maps = fields.FloatArrayField(
        help_text=('PoEs (probabilities of exceedence) to be used for '
                   'computing hazard maps (from individual curves, mean and '
                   'quantile curves if calculated)'),
        null=True,
        blank=True,
    )
    # Event-Based params:
    #####################
    complete_logic_tree_ses = fields.OqNullBooleanField(
        help_text=('If true, generate a collection of all of the stochastic '
                   'event sets for all logic tree samples with an adjusted '
                   'investgation time'),
        null=True,
        blank=True,
    )
    complete_logic_tree_gmf = fields.OqNullBooleanField(
        help_text=(
            'If true, generate a collection of all of the GMFs for all'
            ' logic tree branches with an adjusted investigation time.'),
        null=True,
        blank=True,
    )
    ground_motion_fields = fields.OqNullBooleanField(
        help_text=('If true, ground motion fields will be computed (in '
                   'addition to stochastic event sets)'),
        null=True,
        blank=True,
    )
    hazard_curves_from_gmfs = fields.OqNullBooleanField(
        help_text=('If true, ground motion fields will be post-processed into '
                   'hazard curves.'),
        null=True,
        blank=True,
    )

    class Meta:
        db_table = 'uiapi\".\"hazard_calculation'

    def __init__(self, *args, **kwargs):
        kwargs = _prep_geometry(kwargs)
        # A place to cache computation geometry. Recomputing this many times
        # for large regions is wasteful.
        self._points_to_compute = None
        super(HazardCalculation, self).__init__(*args, **kwargs)

    @property
    def site_collection(self):
        """
        Get the :class:`openquake.hazardlib.site.SiteCollection` for this
        calculation.

        Because this data is costly to compute, we try to only compute it once
        and cache it in the DB. See :meth:`init_site_collection`.
        """
        if self._site_collection is None:
            self.init_site_collection()
        return self._site_collection

    def init_site_collection(self):
        """
        Compute, cache, and save (to the DB) the
        :class:`openquake.hazardlib.site.SiteCollection` which represents
        the calculation sites of interest with associated soil parameters.

        A `SiteCollection` is a combination of the geometry of interest for the
        calculation, which is basically just a collection of geographical
        points, and the soil associated soil parameters for each point.

        .. note::
            For computational efficiency, the `site_collection` should only be
            computed once and cached in the database. If the computation
            geometry or site parameters change during runtime, which highly
            unlikely to occur in typical calculation scenarios, you will need
            to recompute the site collection by calling this method again.

            In this case, it obvious that such a thing should be done carefully
            and with much discretion.

            Ideally, this method should only be called once at the very
            beginning a calculation.
        """
        self._site_collection = get_site_collection(self)
        self.save()

    def individual_curves_per_location(self):
        """
        Returns the number of individual curves per location, that are
        expected after a full computation of the hazard calculation
        has been performed
        """
        realizations_nr = self.ltrealization_set.count()
        return realizations_nr

    def should_compute_mean_curves(self):
        """
        Return True if mean curve calculation has been requested
        """
        return self.mean_hazard_curves is True

    def should_compute_quantile_curves(self):
        """
        Return True if quantile curve calculation has been requested
        """
        return (self.quantile_hazard_curves is not None
                and len(self.quantile_hazard_curves) > 0)

    def should_consider_weights_in_aggregates(self):
        """
        Return True if the calculation of aggregate result should
        consider the weight of the individual curves
        """
        return not (
            self.number_of_logic_tree_samples > 0)

    def points_to_compute(self):
        """
        Generate a :class:`~openquake.hazardlib.geo.mesh.Mesh` of points.
        These points indicate the locations of interest in a hazard
        calculation.

        The mesh can be calculated given a `region` polygon and
        `region_grid_spacing` (the discretization parameter), or from a list of
        `sites`.

        .. note::
            This mesh is cached for efficiency when dealing with large numbers
            of calculation points. If you need to clear the cache and
            recompute, set `_points_to_compute` to `None` and call this method
            again.
        """
        if self._points_to_compute is None:
            if self.region and self.region_grid_spacing:
                # assume that the polygon is a single linear ring
                coords = self.region.coords[0]
                points = [hazardlib_geo.Point(*x) for x in coords]
                poly = hazardlib_geo.Polygon(points)
                # Cache the mesh:
                self._points_to_compute = poly.discretize(
                    self.region_grid_spacing
                )
            elif self.sites is not None:
                lons, lats = zip(*self.sites.coords)
                # Cache the mesh:
                self._points_to_compute = hazardlib_geo.Mesh(
                    numpy.array(lons), numpy.array(lats), depths=None
                )
        return self._points_to_compute

    def get_imts(self):
        """
        Returns intensity mesure types or
        intensity mesure types with levels.
        """

        return (self.intensity_measure_types or
                self.intensity_measure_types_and_levels.keys())


def get_site_collection(hc):
    """
    Create a `SiteCollection`, which is needed by hazardlib to perform various
    calculation tasks (such computing hazard curves and GMFs).

    :param hc:
        Instance of a :class:`HazardCalculation`. We need this in order to get
        the points of interest for a calculation as well as load pre-computed
        site data or access reference site parameters.

    :returns:
        :class:`openquake.hazardlib.site.SiteCollection` instance.
    """
    site_data = SiteData.objects.filter(hazard_calculation=hc.id)
    if len(site_data) > 0:
        site_data = site_data[0]
        sites = zip(site_data.lons, site_data.lats, site_data.vs30s,
                    site_data.vs30_measured, site_data.z1pt0s,
                    site_data.z2pt5s)
        sites = [openquake.hazardlib.site.Site(
            openquake.hazardlib.geo.Point(lon, lat), vs30, vs30m, z1pt0, z2pt5)
            for lon, lat, vs30, vs30m, z1pt0, z2pt5 in sites]
    else:
        # Use the calculation reference parameters to make a site collection.
        points = hc.points_to_compute()
        measured = hc.reference_vs30_type == 'measured'
        sites = [
            openquake.hazardlib.site.Site(pt, hc.reference_vs30_value,
                                          measured,
                                          hc.reference_depth_to_2pt5km_per_sec,
                                          hc.reference_depth_to_1pt0km_per_sec)
            for pt in points]

    return openquake.hazardlib.site.SiteCollection(sites)


class RiskCalculation(djm.Model):
    '''
    Parameters needed to run a Risk job.
    '''
    owner = djm.ForeignKey('OqUser')
    # Contains the absolute path to the directory containing the job config
    # file.
    base_path = djm.TextField()
    export_dir = djm.TextField(null=True, blank=True)
    force_inputs = djm.BooleanField()

    #####################
    # General parameters:
    #####################

    # A description for this config profile which is meaningful to a user.
    description = djm.TextField(default='', blank=True)

    # The timeout is stored in seconds and is 1 hour by default.
    no_progress_timeout = djm.IntegerField(
        default=3600, help_text="what time period w/o any progress is "
                                "acceptable for calculations?")

    CALC_MODE_CHOICES = (
        (u'classical', u'Classical PSHA'),
        (u'classical_bcr', u'Classical BCR'),
        (u'event_based', u'Probabilistic Event-Based'),
        # TODO(LB): Enable these once calculators are supported and
        # implemented.
        (u'scenario', u'Scenario'),
        (u'scenario_damage', u'Scenario Damage'),
        (u'event_based_bcr', u'Probabilistic Event-Based BCR'),
    )
    calculation_mode = djm.TextField(choices=CALC_MODE_CHOICES)
    region_constraint = djm.PolygonField(
        srid=DEFAULT_SRID, null=True, blank=True)

    # the hazard output (it can point to an HazardCurve or to a
    # GmfSet) used by the risk calculation
    hazard_output = djm.ForeignKey("Output", null=True, blank=True)

    # the HazardCalculation object used by the risk calculation (each
    # Output (ergo each logic tree realization) is considered
    hazard_calculation = djm.ForeignKey("HazardCalculation",
                                        null=True, blank=True)

    # A seed used to generate random values to be applied to
    # vulnerability functions
    master_seed = djm.IntegerField(null=True, blank=True)

    mean_loss_curves = fields.OqNullBooleanField(
        help_text='Compute mean loss curves',
        null=True,
        blank=True)
    quantile_loss_curves = fields.FloatArrayField(
        help_text='Compute quantile loss curves',
        null=True,
        blank=True)

    ##################################
    # Probabilistic shared parameters
    ##################################
    # 0 == uncorrelated, 1 == perfect correlation by taxonomy
    asset_correlation = djm.FloatField(null=True, blank=True, default=0)

    #######################
    # Classical parameters:
    #######################
    lrem_steps_per_interval = djm.IntegerField(null=True, blank=True)
    conditional_loss_poes = fields.FloatArrayField(null=True, blank=True)

    #########################
    # Event-Based parameters:
    #########################
    loss_curve_resolution = djm.IntegerField(
        null=False, blank=True, default=DEFAULT_LOSS_CURVE_RESOLUTION)
    insured_losses = djm.NullBooleanField(null=True, blank=True, default=False)

    ######################################
    # BCR (Benefit-Cost Ratio) parameters:
    ######################################
    interest_rate = djm.FloatField(null=True, blank=True)
    asset_life_expectancy = djm.FloatField(null=True, blank=True)

    class Meta:
        db_table = 'uiapi\".\"risk_calculation'

    def __init__(self, *args, **kwargs):
        kwargs = _prep_geometry(kwargs)
        super(RiskCalculation, self).__init__(*args, **kwargs)

    def get_hazard_calculation(self):
        """
        :returns: the hazard calculation associated with the hazard
        output used as input in risk calculation
        """
        hcalc = (self.hazard_calculation or
                 self.hazard_output.oq_job.hazard_calculation)
        if hcalc is None:
            raise ObjectDoesNotExist(
                'The job #%d has no hazard calculation '
                'associated' % self.hazard_output.oq_job.id)
        return hcalc

    def has_output_containers(self):
        """
        :returns: True if RiskCalculation has more than one output
        container.
        """
        return self.calculation_mode != "scenario"

    def output_container_builder(self, risk_calculator):
        """
        :returns: a dictionary mapping openquake.engine.db.models.Output ids
            to a list of risk output container ids.
        """
        if self.has_output_containers():
            return dict((hazard_output.id,
                         risk_calculator.create_outputs(hazard_output))
                        for hazard_output in
<<<<<<< HEAD
                    risk_calculator.considered_hazard_outputs())
=======
                        risk_calculator.considered_hazard_outputs())
>>>>>>> 42254be5
        else:
            return {self.hazard_output.id:
                    risk_calculator.create_outputs(self.hazard_output)}

    @property
    def hazard_statistics(self):
        """
        The hazard statistics value (mean/quantile and quantile value
        if applicable) associated with the hazard output used by this
        risk calculation
        """
        if self.hazard_output.is_hazard_curve():
            return (self.hazard_output.hazardcurve.statistics,
                    self.hazard_output.hazardcurve.quantile)
        else:
            return None, None  # no mean/quantile for gmf

    @property
    def hazard_logic_tree_paths(self):
        """
        The logic tree paths associated with the hazard output used by
        this risk calculation
        """
        if self.hazard_output.is_hazard_curve():
            lt = self.hazard_output.hazardcurve.lt_realization
        else:
            lt = self.hazard_output.gmfcollection.lt_realization
        return lt.sm_lt_path, lt.gsim_lt_path

    @property
    def is_bcr(self):
        return self.calculation_mode in ['classical_bcr', 'event_based_bcr']

    @property
    def exposure_model(self):
        return self.inputs.get(input_type="exposure").exposuremodel

    def will_compute_loss_curve_statistics(self):
        """
        Return true if this risk calculation will compute mean and/or
        quantile loss curves
        """
        return ((self.mean_loss_curves or self.quantile_loss_curves) and
                self.calculation_mode in ['classical', 'event_based'])


def _prep_geometry(kwargs):
    """
    Helper function to convert geometry specified in a job config file to WKT,
    so that it can save to the database in a geometry field.

    :param dict kwargs:
        `dict` representing some keyword arguments, which may contain geometry
        definitions in some sort of string or list form

    :returns:
        The modified ``kwargs``, with WKT to replace the input geometry
        definitions.
    """
    # If geometries were specified as string lists of coords,
    # convert them to WKT before doing anything else.
    for field, wkt_fmt in (('sites', 'MULTIPOINT(%s)'),
                           ('region', 'POLYGON((%s))'),
                           ('region_constraint', 'POLYGON((%s))')):
        if field in kwargs:
            geom = kwargs[field]
            try:
                wkt.loads(geom)
                # if this succeeds, we know the wkt is at least valid
                # we don't know the geometry type though; we'll leave that
                # to subsequent validation
            except wkt.ReadingError:
                try:
                    coords = [
                        float(x) for x in fields.ARRAY_RE.split(geom)
                    ]
                except ValueError:
                    raise ValueError(
                        'Could not coerce `str` to a list of `float`s'
                    )
                else:
                    if not len(coords) % 2 == 0:
                        raise ValueError(
                            'Got an odd number of coordinate values'
                        )
                    else:
                        # Construct WKT from the coords
                        # NOTE: ordering is expected to be lon,lat
                        points = ['%s %s' % (coords[i], coords[i + 1])
                                  for i in xrange(0, len(coords), 2)]
                        # if this is the region, close the linear polygon
                        # ring by appending the first coord to the end
                        if field in ('region', 'region_constraint'):
                            points.append(points[0])
                        # update the field
                        kwargs[field] = wkt_fmt % ', '.join(points)

    # return the (possbily) modified kwargs
    return kwargs


class Input2hcalc(djm.Model):
    '''
    `input` to `hazard_calculation` link table.
    '''

    input = djm.ForeignKey('Input')
    hazard_calculation = djm.ForeignKey('HazardCalculation')

    class Meta:
        db_table = 'uiapi\".\"input2hcalc'


class Input2rcalc(djm.Model):
    '''
    `input` to `risk_calculation` link table.
    '''

    input = djm.ForeignKey('Input')
    risk_calculation = djm.ForeignKey('RiskCalculation')

    class Meta:
        db_table = 'uiapi\".\"input2rcalc'


class OqJobProfile(djm.Model):
    '''
    Parameters needed to run an OpenQuake job
    '''
    owner = djm.ForeignKey('OqUser')
    description = djm.TextField(default='')
    force_inputs = djm.BooleanField(
        default=False, help_text="whether the model inputs should be parsed "
        "and their content be written to the db no matter what")
    CALC_MODE_CHOICES = (
        (u'classical', u'Classical PSHA'),
        (u'event_based', u'Probabilistic Event-Based'),
        (u'scenario', u'Scenario'),
        (u'scenario_damage', u'Scenario Damage'),
        (u'disaggregation', u'Disaggregation'),
        (u'uhs', u'UHS'),  # Uniform Hazard Spectra
        # Benefit-cost ratio calculator based on Classical PSHA risk calc
        (u'classical_bcr', u'Classical BCR'),
        # Benefit-cost ratio calculator based on Event Based risk calc
        (u'event_based_bcr', u'Probabilistic Event-Based BCR'),
    )
    calc_mode = djm.TextField(choices=CALC_MODE_CHOICES)
    job_type = fields.CharArrayField()
    min_magnitude = djm.FloatField(null=True)
    investigation_time = djm.FloatField(null=True)
    COMPONENT_CHOICES = (
        (u'average', u'Average horizontal'),
        (u'gmroti50', u'Average horizontal (GMRotI50)'),
    )
    component = djm.TextField(choices=COMPONENT_CHOICES)
    IMT_CHOICES = (
        (u'pga', u'Peak Ground Acceleration'),
        (u'sa', u'Spectral Acceleration'),
        (u'pgv', u'Peak Ground Velocity'),
        (u'pgd', u'Peak Ground Displacement'),
        (u'ia', u'Arias Intensity'),
        (u'rsd', u'Relative Significant Duration'),
        (u'mmi', u'Modified Mercalli Intensity'),
    )
    imt = djm.TextField(choices=IMT_CHOICES)
    period = djm.FloatField(null=True)
    damping = djm.FloatField(null=True)
    TRUNC_TYPE_CHOICES = (
        (u'none', u'None'),
        (u'onesided', u'One-sided'),
        (u'twosided', u'Two-sided'),
    )
    truncation_type = djm.TextField(choices=TRUNC_TYPE_CHOICES)
    # TODO(LB): We should probably find out why (from a science perspective)
    # the default is 3.0 and document it. I definitely don't remember why it's
    # 3.0.
    truncation_level = djm.FloatField(default=3.0)
    reference_vs30_value = djm.FloatField(
        "Average shear-wave velocity in the upper 30 meters of a site")
    imls = fields.FloatArrayField(null=True)
    poes = fields.FloatArrayField(null=True)
    realizations = djm.IntegerField(null=True)
    histories = djm.IntegerField(null=True)
    gm_correlated = djm.NullBooleanField(null=True)
    gmf_calculation_number = djm.IntegerField(null=True)
    rupture_surface_discretization = djm.FloatField(null=True)
    last_update = djm.DateTimeField(editable=False, default=datetime.utcnow)

    # We can specify a (region and region_grid_spacing) or sites, but not both.
    region = djm.PolygonField(srid=DEFAULT_SRID, null=True)
    region_grid_spacing = djm.FloatField(null=True)
    sites = djm.MultiPointField(srid=DEFAULT_SRID, null=True)

    area_source_discretization = djm.FloatField(null=True)
    area_source_magnitude_scaling_relationship = djm.TextField(null=True)

    ASSET_CORRELATION_CHOICES = (
        (u'perfect', u'Perfect'),
        (u'uncorrelated', u'Uncorrelated'),
    )
    asset_correlation = djm.TextField(null=True,
                                      choices=ASSET_CORRELATION_CHOICES)
    compute_mean_hazard_curve = djm.NullBooleanField(null=True)
    conditional_loss_poe = fields.FloatArrayField(null=True)
    fault_magnitude_scaling_relationship = djm.TextField(null=True)
    fault_magnitude_scaling_sigma = djm.FloatField(null=True)
    fault_rupture_offset = djm.FloatField(null=True)
    fault_surface_discretization = djm.FloatField(null=True)
    gmf_random_seed = djm.IntegerField(null=True)
    gmpe_lt_random_seed = djm.IntegerField(null=True)
    gmpe_model_name = djm.TextField(null=True)
    grid_source_magnitude_scaling_relationship = djm.TextField(null=True)
    include_area_sources = djm.NullBooleanField(null=True)
    include_fault_source = djm.NullBooleanField(null=True)
    include_grid_sources = djm.NullBooleanField(null=True)
    include_subduction_fault_source = djm.NullBooleanField(null=True)
    lrem_steps_per_interval = djm.IntegerField(null=True)
    loss_curves_output_prefix = djm.TextField(null=True)
    # Only used for Event-Based Risk calculations.
    loss_histogram_bins = djm.IntegerField(null=True)
    maximum_distance = djm.FloatField(null=True)
    quantile_levels = fields.FloatArrayField(null=True)
    reference_depth_to_2pt5km_per_sec_param = djm.FloatField(null=True)
    rupture_aspect_ratio = djm.FloatField(null=True)
    RUPTURE_FLOATING_TYPE_CHOICES = (
        ('alongstrike', 'Only along strike ( rupture full DDW)'),
        ('downdip', 'Along strike and down dip'),
        ('centereddowndip', 'Along strike & centered down dip'),
    )
    rupture_floating_type = djm.TextField(
        null=True, choices=RUPTURE_FLOATING_TYPE_CHOICES)
    SADIGH_SITE_TYPE_CHOICES = (
        ('rock', 'Rock'),
        ('deepsoil', 'Deep-Soil'),
    )
    sadigh_site_type = djm.TextField(
        null=True, choices=SADIGH_SITE_TYPE_CHOICES)
    source_model_lt_random_seed = djm.IntegerField(null=True)
    STANDARD_DEVIATION_TYPE_CHOICES = (
        ('total', 'Total'),
        ('interevent', 'Inter-Event'),
        ('intraevent', 'Intra-Event'),
        ('zero', 'None (zero)'),
        ('total_mag_dependent', 'Total (Mag Dependent)'),
        ('total_pga_dependent', 'Total (PGA Dependent)'),
        ('intraevent_mag_dependent', 'Intra-Event (Mag Dependent)'),
    )
    standard_deviation_type = djm.TextField(
        null=True, choices=STANDARD_DEVIATION_TYPE_CHOICES)
    subduction_fault_magnitude_scaling_relationship = \
        djm.TextField(null=True)
    subduction_fault_magnitude_scaling_sigma = djm.FloatField(null=True)
    subduction_fault_rupture_offset = djm.FloatField(null=True)
    subduction_fault_surface_discretization = djm.FloatField(null=True)
    subduction_rupture_aspect_ratio = djm.FloatField(null=True)
    subduction_rupture_floating_type = djm.TextField(
        null=True, choices=RUPTURE_FLOATING_TYPE_CHOICES)
    SOURCE_AS_CHOICES = (
        ('pointsources', 'Point Sources'),
        ('linesources', 'Line Sources (random or given strike)'),
        ('crosshairsources', 'Cross Hair Line Sources'),
        ('16spokedsources', '16 Spoked Line Sources'),
    )
    treat_area_source_as = djm.TextField(
        null=True, choices=SOURCE_AS_CHOICES)
    treat_grid_source_as = djm.TextField(
        null=True, choices=SOURCE_AS_CHOICES)
    width_of_mfd_bin = djm.FloatField(null=True)

    # The following bin limits fields are for the Disaggregation calculator
    # only:
    lat_bin_limits = fields.FloatArrayField(null=True)
    lon_bin_limits = fields.FloatArrayField(null=True)
    mag_bin_limits = fields.FloatArrayField(null=True)
    epsilon_bin_limits = fields.FloatArrayField(null=True)
    distance_bin_limits = fields.FloatArrayField(null=True)
    # PMF (Probability Mass Function) result choices for the Disaggregation
    # calculator
    # TODO(LB), Sept. 23, 2011: We should consider implementing some custom
    # constraint checking for disagg_results. For now, I'm just going to let
    # the database check the constraints.
    # The following are the valid options for each element of this array field:
    #   MagPMF (Magnitude Probability Mass Function)
    #   DistPMF (Distance PMF)
    #   TRTPMF (Tectonic Region Type PMF)
    #   MagDistPMF (Magnitude-Distance PMF)
    #   MagDistEpsPMF (Magnitude-Distance-Epsilon PMF)
    #   LatLonPMF (Latitude-Longitude PMF)
    #   LatLonMagPMF (Latitude-Longitude-Magnitude PMF)
    #   LatLonMagEpsPMF (Latitude-Longitude-Magnitude-Epsilon PMF)
    #   MagTRTPMF (Magnitude-Tectonic Region Type PMF)
    #   LatLonTRTPMF (Latitude-Longitude-Tectonic Region Type PMF)
    #   FullDisaggMatrix (The full disaggregation matrix; includes
    #       Lat, Lon, Magnitude, Epsilon, and Tectonic Region Type)
    disagg_results = fields.CharArrayField(null=True)
    uhs_periods = fields.FloatArrayField(null=True)
    vs30_type = djm.TextField(choices=VS30_TYPE_CHOICES, default="measured",
                              null=True)
    depth_to_1pt_0km_per_sec = djm.FloatField(default=100.0)
    asset_life_expectancy = djm.FloatField(null=True)
    interest_rate = djm.FloatField(null=True)

    class Meta:
        db_table = 'uiapi\".\"oq_job_profile'


class OutputManager(djm.Manager):
    """
    Manager class to filter and create Output objects
    """
    def create_output(self, job, display_name, output_type):
        """
        Create an output for the given `job`, `display_name` and
        `output_type` (default to hazard_curve)
        """
        return self.create(oq_job=job,
                           owner=job.owner,
                           display_name=display_name,
                           output_type=output_type)


class Output(djm.Model):
    '''
    A single artifact which is a result of an OpenQuake job.
    The data may reside in a file or in the database.
    '''
    owner = djm.ForeignKey('OqUser')
    oq_job = djm.ForeignKey('OqJob')
    display_name = djm.TextField()
    OUTPUT_TYPE_CHOICES = (
        (u'agg_loss_curve', u'Aggregate Loss Curve'),
        (u'bcr_distribution', u'Benefit-cost ratio distribution'),
        (u'complete_lt_gmf', u'Complete Logic Tree GMF'),
        (u'complete_lt_ses', u'Complete Logic Tree SES'),
        (u'disagg_matrix', u'Disaggregation Matrix'),
        (u'dmg_dist_per_asset', u'Damage Distribution Per Asset'),
        (u'dmg_dist_per_taxonomy', u'Damage Distribution Per Taxonomy'),
        (u'dmg_dist_total', u'Total Damage Distribution'),
        (u'collapse_map', u'Collapse Map Distribution'),
        (u'gmf', u'Ground Motion Field'),
        (u'gmf_scenario', u'Ground Motion Field by Scenario Calculator'),
        (u'hazard_curve', u'Hazard Curve'),
        (u'hazard_map', u'Hazard Map'),
        (u'ins_loss_curve', u'Insured Loss Curve'),
        (u'loss_curve', u'Loss Curve'),
        (u'loss_map', u'Loss Map'),
        (u'ses', u'Stochastic Event Set'),
        (u'uh_spectra', u'Uniform Hazard Spectra'),
        (u'unknown', u'Unknown'),
    )
    output_type = djm.TextField(choices=OUTPUT_TYPE_CHOICES)
    last_update = djm.DateTimeField(editable=False, default=datetime.utcnow)

    objects = OutputManager()

    def __str__(self):
        return "%d||%s||%s" % (self.id, self.output_type, self.display_name)

    class Meta:
        db_table = 'uiapi\".\"output'

    def is_hazard_curve(self):
        return self.output_type == 'hazard_curve'


class ErrorMsg(djm.Model):
    '''
    Error information associated with a job failure
    '''
    oq_job = djm.ForeignKey('OqJob')
    brief = djm.TextField()
    detailed = djm.TextField()

    class Meta:
        db_table = 'uiapi\".\"error_msg'


## Tables in the 'hzrdr' schema.


class HazardMap(djm.Model):
    '''
    Hazard Map header (information which pertains to entire map)
    '''
    output = djm.ForeignKey('Output')
    # FK only required for non-statistical results (i.e., mean or quantile
    # curves).
    lt_realization = djm.ForeignKey('LtRealization', null=True)
    investigation_time = djm.FloatField()
    imt = djm.TextField(choices=IMT_CHOICES)
    statistics = djm.TextField(null=True, choices=STAT_CHOICES)
    quantile = djm.FloatField(null=True)
    sa_period = djm.FloatField(null=True)
    sa_damping = djm.FloatField(null=True)
    poe = djm.FloatField()
    # lons, lats, and imls are stored as numpy arrays with a uniform size and
    # shape
    lons = fields.PickleField()
    lats = fields.PickleField()
    imls = fields.PickleField()

    class Meta:
        db_table = 'hzrdr\".\"hazard_map'


def parse_imt(imt):
    """
    Given an intensity measure type in long form (with attributes),
    return the intensity measure type, the sa_period and sa_damping
    """
    sa_period = None
    sa_damping = None
    if 'SA' in imt:
        match = re.match(r'^SA\(([^)]+?)\)$', imt)
        sa_period = float(match.group(1))
        sa_damping = DEFAULT_SA_DAMPING
        hc_im_type = 'SA'  # don't include the period
    else:
        hc_im_type = imt
    return hc_im_type, sa_period, sa_damping


class HazardCurveManager(djm.Manager):
    """
    Manager class to filter and create HazardCurve objects
    """

    def create_aggregate_curve(self, output, imt, statistics, quantile=None):
        """
        Create an aggregate curve with intensity measure type `imt`
        for the given `statistics` (default to mean) and `quantile`.
        Here imt is given in long form. e.g. SA(10)
        """
        if quantile and not statistics == "quantile":
            raise ValueError(
                "A quantile level can be specified only for quantile curves")

        hc = output.oq_job.hazard_calculation
        hc_im_type, sa_period, sa_damping = parse_imt(imt)
        levels = hc.intensity_measure_types_and_levels[imt]
        curve = self.create(output=output,
                            lt_realization=None,
                            investigation_time=hc.investigation_time,
                            imt=hc_im_type,
                            imls=levels,
                            statistics=statistics,
                            quantile=quantile,
                            sa_period=sa_period,
                            sa_damping=sa_damping)
        return curve


class HazardCurve(djm.Model):
    '''
    Hazard Curve header information
    '''
    output = djm.OneToOneField('Output', null=True)
    # FK only required for non-statistical results (i.e., mean or quantile
    # curves).
    lt_realization = djm.ForeignKey('LtRealization', null=True)
    investigation_time = djm.FloatField()
    imt = djm.TextField(choices=IMT_CHOICES)
    imls = fields.FloatArrayField()
    STAT_CHOICES = (
        (u'mean', u'Mean'),
        (u'quantile', u'Quantile'),
    )
    statistics = djm.TextField(null=True, choices=STAT_CHOICES)
    quantile = djm.FloatField(null=True)
    sa_period = djm.FloatField(null=True)
    sa_damping = djm.FloatField(null=True)

    objects = HazardCurveManager()

    class Meta:
        db_table = 'hzrdr\".\"hazard_curve'


class HazardCurveDataManager(djm.GeoManager):
    """
    Manager class to filter and create HazardCurveData objects
    """

    def individual_curves(self, job, imt):
        """
        Returns all the individual hazard curve data objects. If `imt`
        is given the results are filtered by intensity measure type.
        Here imt is given in the long format.
        """
        hc_im_type, sa_period, sa_damping = parse_imt(imt)

        query_args = {'hazard_curve__statistics__isnull': True,
                      'hazard_curve__output__oq_job': job,
                      'hazard_curve__output__output_type': "hazard_curve",
                      'hazard_curve__imt': hc_im_type,
                      'hazard_curve__sa_period': sa_period,
                      'hazard_curve__sa_damping': sa_damping}

        queryset = self.filter(**query_args)
        return queryset

    def individual_curves_ordered(self, job, imt):
        """
        Same as #individual_curves but the results are ordered by location
        """
        return self.individual_curves(job, imt).order_by('location')

    def individual_curves_nr(self, job, imt):
        """
        Returns the number of individual curves. If `imt` is given, it
        returns the number of individual curves with intensity measure
        type `imt`
        """
        return self.individual_curves(job, imt).count()

    def individual_curves_chunk(self, job, imt, offset, block_size):
        """
        Get a chunk of individual curves related to `job` with `imt`
        at offset `offset`. The size of the returned chunk is
        `block_size`. The results are augmented with the wkb
        representation of the location and the weight of the
        individual curve
        """
        base_queryset = self.individual_curves_ordered(job, imt)
        base_queryset = base_queryset.extra({
            'wkb': 'asBinary(location)',
        })
        values = base_queryset.values(
            'poes', 'wkb', 'hazard_curve__lt_realization__weight')

        return values[offset: block_size + offset]

    def individual_curves_chunks(self, job, imt, location_block_size=1):
        """
        Return a list of chunk of individual curves. A chunk is a
        tuple with all the ingredients needed to get a chunk of
        individual curves, i.e. a curve finder, the current job, the
        imt of the curves, a block size and an offset
        """
        curve_nr = self.individual_curves_nr(job, imt)
        calc = job.hazard_calculation
        curves_per_location = calc.individual_curves_per_location()
        block_size = location_block_size * curves_per_location
        ranges = xrange(0, curve_nr, block_size)

        return [IndividualHazardCurveChunk(
                job, imt, curves_per_location, offset, block_size)
                for offset in ranges]

    def all_curves_for_imt(self, job, imt, sa_period, sa_damping):
        """
        Helper function for creating a :class:`django.db.models.query.QuerySet`
        for selecting all curves from all realizations for a given ``job_id``
        and ``imt``.

        :param job:
            An :class:`openquake.engine.db.models.OqJob` instance.
        :param str imt:
            Intensity measure type.
        :param sa_period:
            Spectral Acceleration period value. Only relevant if the ``imt`` is
            "SA".
        :param sa_damping:
            Spectrail Acceleration damping value. Only relevant if the ``imt``
            is "SA".
        """
        return self.filter(hazard_curve__output__oq_job=job,
                           hazard_curve__imt=imt,
                           hazard_curve__sa_period=sa_period,
                           hazard_curve__sa_damping=sa_damping,
                           # We only want curves associated with a logic tree
                           # realization (and not statistical aggregates):
                           hazard_curve__lt_realization__isnull=False)

    def all_curves_simple(self, filter_args=None, order_by='id'):
        """
        Get all :class:`HazardCurveData` records matching `filter_args` and
        return the results in a simple, lean format: a sequence of (x, y, poes)
        triples, where x and y are longitude and latitude of the `location`.

        For querying large sets of hazard curve data, this is a rather lean
        and efficient method for getting the results.

        :param dict filter_args:
            Optional. Dictionary of filter arguments to apply to the query.
        :param str order_by:
            Defaults to the primary key ('id'). Field by which to order
            results. Currently, only one `ORDER BY` field is supported.
        """
        if filter_args is None:
            filter_args = dict()

        return self\
            .filter(**filter_args)\
            .order_by(order_by)\
            .extra(select={'x': 'ST_X(location)', 'y': 'ST_Y(location)'})\
            .values_list('x', 'y', 'poes')\
            .iterator()


class IndividualHazardCurveChunk(object):
    """
    A class that model a chunk of individual curves that might cover
    different locations
    """

    def __init__(self, job, imt, curves_per_location, offset, block_size):
        self.job = job
        self.imt = imt
        self.offset = offset
        self.curves_per_location = curves_per_location
        self.block_size = block_size
        self._raw_data = None

    @property
    def raw_data(self):
        return HazardCurveData.objects.individual_curves_chunk(
            self.job, self.imt, self.offset, self.block_size)

    @property
    def poes(self):
        return [r['poes'] for r in self.raw_data]

    @property
    def weights(self):
        weights = [r['hazard_curve__lt_realization__weight']
                   for r in self.raw_data]
        return weights[0:self.curves_per_location]

    @property
    def locations(self):
        locations = [r['wkb'] for r in self.raw_data]
        return locations[0::self.curves_per_location]


class HazardCurveData(djm.Model):
    '''
    Hazard Curve data

    Contains an list of PoE (Probability of Exceedance)
    values and the geographical point associated with the curve
    '''
    hazard_curve = djm.ForeignKey('HazardCurve')
    poes = fields.FloatArrayField()
    location = djm.PointField(srid=DEFAULT_SRID)
    # weight can be null/None if the weight is implicit:
    weight = djm.DecimalField(decimal_places=100, max_digits=101, null=True)

    objects = HazardCurveDataManager()

    class Meta:
        db_table = 'hzrdr\".\"hazard_curve_data'


class SESCollection(djm.Model):
    """
    Stochastic Event Set Collection: A container for 1 or more Stochastic Event
    Sets for a given logic tree realization.

    See also :class:`SES` and :class:`SESRupture`.
    """
    output = djm.ForeignKey('Output')
    # If `lt_realization` is None, this is a `complete logic tree`
    # Stochastic Event Set Collection, containing a single stochastic
    # event set containing all of the ruptures from the entire
    # calculation.
    lt_realization = djm.ForeignKey('LtRealization', null=True)
    # A flag to indicate that this is a `complete logic
    # tree` SES collection.
    complete_logic_tree_ses = djm.BooleanField(default=False)

    class Meta:
        db_table = 'hzrdr\".\"ses_collection'

    def __iter__(self):
        """
        Iterator for walking through all child :class:`SES` objects.
        """
        return SES.objects.filter(ses_collection=self.id).iterator()


class SES(djm.Model):
    """
    Stochastic Event Set: A container for 1 or more ruptures associated with a
    specific investigation time span.

    See also :class:`SESRupture`.
    """
    ses_collection = djm.ForeignKey('SESCollection')
    investigation_time = djm.FloatField()
    # Order number of this Stochastic Event Set in a series of SESs
    # (for a given logic tree realization).
    # For `complete logic tree` SESs, this should be None/NULL.
    ordinal = djm.IntegerField(null=True)
    # A flag to indicate that this is a `complete logic
    # tree` SES.
    complete_logic_tree_ses = djm.BooleanField(default=False)

    class Meta:
        db_table = 'hzrdr\".\"ses'

    def __iter__(self):
        """
        Iterator for walking through all child :class:`SESRupture` objects.
        """
        return SESRupture.objects.filter(ses=self.id).iterator()


class SESRupture(djm.Model):
    """
    A rupture as part of a Stochastic Event Set.

    Ruptures will have different geometrical definitions, depending on whether
    the event was generated from a point/area source or a simple/complex fault
    source.
    """
    ses = djm.ForeignKey('SES')
    magnitude = djm.FloatField()
    strike = djm.FloatField()
    dip = djm.FloatField()
    rake = djm.FloatField()
    tectonic_region_type = djm.TextField()
    # If True, this rupture was generated from a simple/complex fault
    # source. If False, this rupture was generated from a point/area source.
    is_from_fault_source = djm.BooleanField()
    # The following fields can be interpreted different ways, depending on the
    # value of `is_from_fault_source`.
    # If `is_from_fault_source` is True, each of these fields should contain a
    # 2D numpy array (all of the same shape). Each triple of (lon, lat, depth)
    # for a given index represents the node of a rectangular mesh.
    # If `is_from_fault_source` is False, each of these fields should contain
    # a sequence (tuple, list, or numpy array, for example) of 4 values. In
    # order, the triples of (lon, lat, depth) represent top left, top right,
    # bottom right, and bottom left corners of the the rupture's planar
    # surface.
    lons = fields.PickleField()
    lats = fields.PickleField()
    depths = fields.PickleField()
    result_grp_ordinal = djm.IntegerField()
    # NOTE(LB): The ordinal of a rupture within a given result group (indicated
    # by ``result_grp_ordinal``). This rupture correspond to the indices of the
    # ``gmvs`` field in Gmf. Thus, if you join SESRupture and Gmf records on
    # the ``result_grp_ordinal``, you can extract ground motion values for a
    # specific rupture.
    # At the moment this functionality is not directly used, but in the future
    # we will need to provide some way of tracing ground motion to the original
    # rupture.
    rupture_ordinal = djm.IntegerField()

    class Meta:
        db_table = 'hzrdr\".\"ses_rupture'

    def _validate_planar_surface(self):
        """
        A rupture's planar surface (existing only in the case of ruptures from
        area/point sources) may only consist of 4 points (top left, top right,
        bottom right, and bottom left corners, in that order).

        If the surface is not valid, a :exc:`ValueError` is raised.

        This should only be used if `is_from_fault_source` is `False`.
        """
        if not (4 == len(self.lons) == len(self.lats) == len(self.depths)):
            raise ValueError(
                "Incorrect number of points; there should be exactly 4")

    @property
    def top_left_corner(self):
        if not self.is_from_fault_source:
            self._validate_planar_surface()
            return self.lons[0], self.lats[0], self.depths[0]
        return None

    @property
    def top_right_corner(self):
        if not self.is_from_fault_source:
            self._validate_planar_surface()
            return self.lons[1], self.lats[1], self.depths[1]
        return None

    @property
    def bottom_right_corner(self):
        if not self.is_from_fault_source:
            self._validate_planar_surface()
            return self.lons[2], self.lats[2], self.depths[2]
        return None

    @property
    def bottom_left_corner(self):
        if not self.is_from_fault_source:
            self._validate_planar_surface()
            return self.lons[3], self.lats[3], self.depths[3]
        return None


class GmfCollection(djm.Model):
    """
    A collection of ground motion field (GMF) sets for a given logic tree
    realization.
    """
    output = djm.OneToOneField('Output')
    # If `lt_realization` is None, this is a `complete logic tree`
    # GMF Collection, containing a single GMF set containing all of the ground
    # motion fields in the calculation.
    lt_realization = djm.ForeignKey('LtRealization', null=True)
    # A flag to indicate that this is a `complete logic
    # tree` GMF collection.
    complete_logic_tree_gmf = djm.BooleanField(default=False)

    class Meta:
        db_table = 'hzrdr\".\"gmf_collection'

    def __iter__(self):
        """
        Iterator for walking through all child :class:`GmfSet` objects.
        """
        return GmfSet.objects.filter(gmf_collection=self.id).iterator()


class GmfSet(djm.Model):
    """
    A set of ground motion fields for a given investigation time (in years).
    """
    gmf_collection = djm.ForeignKey('GmfCollection')
    investigation_time = djm.FloatField()
    # Keep track of the stochastic event set which this GMF set is associated
    # with.
    ses_ordinal = djm.IntegerField()
    complete_logic_tree_gmf = djm.BooleanField(default=False)

    class Meta:
        db_table = 'hzrdr\".\"gmf_set'

    @property
    def stochastic_event_set_id(self):
        """
        :returns: the ID of the stochastic event set which this ground
        motion field set has been generated from
        """
        if self.complete_logic_tree_gmf:
            job = self.gmf_collection.output.oq_job
            return SES.objects.get(
                complete_logic_tree_ses=True,
                ses_collection__output__oq_job=job).id
        else:
            rlz = self.gmf_collection.lt_realization
            return SES.objects.get(
                complete_logic_tree_ses=False,
                ses_collection__lt_realization=rlz,
                ordinal=self.ses_ordinal).id

    # Disabling pylint for 'Too many local variables'
    # pylint: disable=R0914
    def __iter__(self):
        """
        Iterator for walking through all child :class:`Gmf` objects.
        """
        job = self.gmf_collection.output.oq_job
        hc = job.hazard_calculation
        if self.complete_logic_tree_gmf:
            # Get all of the GmfSets associated with a logic tree realization,
            # for this calculation.
            lt_gmf_sets = GmfSet.objects\
                .filter(
                    gmf_collection__output__oq_job=job,
                    gmf_collection__lt_realization__isnull=False)\
                .order_by('id')
            for gmf in itertools.chain(*lt_gmf_sets):
                yield gmf
        else:
            num_tasks = JobStats.objects.get(oq_job=job.id).num_tasks

            imts = [parse_imt(x) for x in hc.intensity_measure_types]

            for imt, sa_period, sa_damping in imts:

                for result_grp_ordinal in xrange(1, num_tasks + 1):
                    gmfs = Gmf.objects\
                        .filter(
                            gmf_set=self.id,
                            imt=imt,
                            sa_period=sa_period,
                            sa_damping=sa_damping,
                            result_grp_ordinal=result_grp_ordinal)\
                        .order_by('location')
                    if len(gmfs) == 0:
                        # This task did not contribute to this GmfSet
                        continue

                    # len of each gmfs == number of sites
                    # need to walk through each columns of gmvs, slicing
                    # vertically to extract individual ground motion fields
                    first = gmfs[0]
                    num_ruptures = len(first.gmvs)

                    for i in xrange(num_ruptures):
                        gmf_nodes = []
                        for gmf in gmfs:
                            assert len(gmf.gmvs) == num_ruptures
                            gmf_nodes.append(_GroundMotionFieldNode(
                                gmv=gmf.gmvs[i],
                                location=gmf.location))
                        yield _GroundMotionField(
                            imt=first.imt, sa_period=first.sa_period,
                            sa_damping=first.sa_damping,
                            rupture_id=first.rupture_ids[i],
                            gmf_nodes=gmf_nodes)
                        del gmf_nodes


class _GroundMotionField(object):

    def __init__(self, imt, sa_period, sa_damping, rupture_id, gmf_nodes):
        self.imt = imt
        self.sa_period = sa_period
        self.sa_damping = sa_damping
        self.rupture_id = rupture_id
        self.gmf_nodes = gmf_nodes

    def __iter__(self):
        return iter(self.gmf_nodes)

    def __getitem__(self, key):
        return self.gmf_nodes[key]


class _GroundMotionFieldNode(object):

    def __init__(self, gmv, location):
        self.gmv = gmv
        self.location = location  # must have x and y attributes


class Gmf(djm.Model):
    """
    Ground Motion Field: A collection of ground motion values and their
    respective geographical locations.
    """
    gmf_set = djm.ForeignKey('GmfSet')
    imt = djm.TextField(choices=IMT_CHOICES)
    sa_period = djm.FloatField(null=True)
    sa_damping = djm.FloatField(null=True)
    location = djm.PointField(srid=DEFAULT_SRID)
    gmvs = fields.FloatArrayField()
    rupture_ids = fields.IntArrayField()
    result_grp_ordinal = djm.IntegerField()

    objects = djm.GeoManager()

    class Meta:
        db_table = 'hzrdr\".\"gmf'


class GmfScenario(djm.Model):
    """
    Ground Motion Field: A collection of ground motion values and their
    respective geographical locations.
    """
    output = djm.ForeignKey('Output')
    imt = djm.TextField(choices=IMT_CHOICES)
    # Spectral acceleration
    sa_period = djm.FloatField(null=True)
    sa_damping = djm.FloatField(null=True)
    location = djm.PointField(srid=DEFAULT_SRID)
    gmvs = fields.FloatArrayField()
    result_grp_ordinal = djm.IntegerField()

    objects = djm.GeoManager()

    class Meta:
        db_table = 'hzrdr\".\"gmf_scenario'


def get_gmfs_scenario(output, imt=None):
    """
    Iterator for walking through all :class:`GmfScenario` objects associated
    to a given output. Notice that values for the same site are
    displayed together and then ordered according to the iml, so that
    it is possible to get reproducible outputs in the test cases.

    :param output: instance of :class:`openquake.engine.db.models.Output`

    :param string imt: a string with the IMT to extract; the default
                       is None, all the IMT in the job.ini file are extracted

    :returns: an iterator over
              :class:`openquake.engine.db.models._GroundMotionField` instances
    """
    job = output.oq_job
    hc = job.hazard_calculation
    if imt is None:
        imts = [parse_imt(x) for x in hc.intensity_measure_types]
    else:
        imts = [parse_imt(imt)]
    for imt, sa_period, sa_damping in imts:
        gmfs = GmfScenario.objects.filter(
            output__id=output.id,
            imt=imt,
            sa_period=sa_period,
            sa_damping=sa_damping,
        ).order_by('location')
        # yield all the nodes associated to a given location
        for loc, rows in itertools.groupby(
                gmfs, operator.attrgetter('location')):
            gmf_nodes = []
            for gmf in rows:
                for gmv in gmf.gmvs:
                    gmf_nodes.append(
                        _GroundMotionFieldNode(gmv=gmv, location=loc))
            yield _GroundMotionField(
                imt=imt,
                sa_period=sa_period,
                sa_damping=sa_damping,
                rupture_id=None,
                gmf_nodes=sorted(gmf_nodes, key=operator.attrgetter('gmv')))


class DisaggResult(djm.Model):
    """
    Storage for disaggregation historgrams. Each histogram is stored in
    `matrix` as a 6-dimensional numpy array (pickled). The dimensions of the
    matrix are as follows, in order:

    * magnitude
    * distance
    * longitude
    * latitude
    * epsilon
    * tectonic region type

    Bin edges are defined for all of these dimensions (except tectonic region
    type) as:

    * `mag_bin_edges`
    * `dist_bin_edges`
    * `lat_bin_edges`
    * `lon_bin_edges`
    * `eps_bin_edges`

    The size of the tectonic region type (TRT) dimension is simply determined
    by the length of `trts`.

    Additional metadata for the disaggregation histogram is stored, including
    location (POINT geometry), disaggregation PoE (Probability of Exceedance)
    and the corresponding IML (Intensity Measure Level) extracted from the
    hazard curve, logic tree path information, and investigation time.
    """

    output = djm.ForeignKey('Output')
    lt_realization = djm.ForeignKey('LtRealization')
    investigation_time = djm.FloatField()
    imt = djm.TextField(choices=IMT_CHOICES)
    iml = djm.FloatField()
    poe = djm.FloatField()
    sa_period = djm.FloatField(null=True)
    sa_damping = djm.FloatField(null=True)
    mag_bin_edges = fields.FloatArrayField()
    dist_bin_edges = fields.FloatArrayField()
    lon_bin_edges = fields.FloatArrayField()
    lat_bin_edges = fields.FloatArrayField()
    eps_bin_edges = fields.FloatArrayField()
    trts = fields.CharArrayField()
    location = djm.PointField(srid=DEFAULT_SRID)
    matrix = fields.PickleField()

    class Meta:
        db_table = 'hzrdr\".\"disagg_result'


class GmfData(djm.Model):
    '''
    Ground Motion Field data

    DEPRECATED. See instead :class:`GmfCollection`, :class:`GmfSet`,
    :class:`Gmf`, and :class:`GmfNode`.
    '''
    output = djm.ForeignKey('Output')
    ground_motion = djm.FloatField()
    location = djm.PointField(srid=DEFAULT_SRID)

    class Meta:
        db_table = 'hzrdr\".\"gmf_data'


class UhSpectra(djm.Model):
    """Uniform Hazard Spectra

    A Collection of Uniform Hazard Spectrum which share a set of periods.
    A UH Spectrum has a PoE (Probability of Exceedence) and is conceptually
    composed of a set of 2D matrices, 1 matrix per site/point of interest.
    Each 2D matrix has a number of row equal to ``realizations`` and a number
    of columns equal to the number of ``periods``.
    """
    output = djm.ForeignKey('Output')
    timespan = djm.FloatField()
    realizations = djm.IntegerField()
    periods = fields.FloatArrayField()

    class Meta:
        db_table = 'hzrdr\".\"uh_spectra'


class UhSpectrum(djm.Model):
    """Uniform Hazard Spectrum

    * "Uniform" meaning "the same PoE"
    * "Spectrum" because it covers a range/band of periods/frequencies
    """
    uh_spectra = djm.ForeignKey('UhSpectra')
    poe = djm.FloatField()

    class Meta:
        db_table = 'hzrdr\".\"uh_spectrum'


class UhSpectrumData(djm.Model):
    """Uniform Hazard Spectrum Data

    A single "row" of data in a UHS matrix for a specific site/point of
    interest.
    """
    uh_spectrum = djm.ForeignKey('UhSpectrum')
    realization = djm.IntegerField()
    sa_values = fields.FloatArrayField()
    location = djm.PointField(srid=DEFAULT_SRID)

    class Meta:
        db_table = 'hzrdr\".\"uh_spectrum_data'


class LtRealization(djm.Model):
    """
    Keep track of logic tree realization progress. When ``completed_items``
    becomes equal to ``total_items``, mark ``is_complete`` as `True`.

    Marking progress as we go gives us the ability to resume partially-
    completed calculations.
    """

    hazard_calculation = djm.ForeignKey('HazardCalculation')
    ordinal = djm.IntegerField()
    seed = djm.IntegerField()
    weight = djm.DecimalField(decimal_places=100, max_digits=101)
    sm_lt_path = fields.CharArrayField()
    gsim_lt_path = fields.CharArrayField()
    is_complete = djm.BooleanField(default=False)
    total_items = djm.IntegerField()
    completed_items = djm.IntegerField(default=0)

    class Meta:
        db_table = 'hzrdr\".\"lt_realization'


## Tables in the 'riskr' schema.


class LossMap(djm.Model):
    '''
    Holds metadata for loss maps
    '''

    output = djm.OneToOneField("Output", related_name="loss_map")
    hazard_output = djm.OneToOneField("Output", related_name="risk_loss_map")
    poe = djm.FloatField(null=True)

    class Meta:
        db_table = 'riskr\".\"loss_map'


class LossMapData(djm.Model):
    '''
    Holds an asset, its position and a value plus (for
    non-scenario maps) the standard deviation for its loss
    '''

    loss_map = djm.ForeignKey("LossMap")
    asset_ref = djm.TextField()
    value = djm.FloatField()
    std_dev = djm.FloatField(default=0.0, null=True)
    location = djm.PointField(srid=DEFAULT_SRID)

    class Meta:
        db_table = 'riskr\".\"loss_map_data'


class LossCurve(djm.Model):
    '''
    Holds the parameters common to a set of loss curves
    '''

    output = djm.OneToOneField("Output", related_name="loss_curve")
    hazard_output = djm.OneToOneField("Output", related_name="risk_loss_curve")
    aggregate = djm.BooleanField(default=False)
    insured = djm.BooleanField(default=False)

    # If the curve is a result of an aggregation over different
    # hazard_output the following fields must be set
    statistics = djm.TextField(null=True, choices=STAT_CHOICES)
    quantile = djm.FloatField(null=True)

    class Meta:
        db_table = 'riskr\".\"loss_curve'


class LossCurveData(djm.Model):
    '''
    Holds the probabilities of exceedance for a given loss curve
    '''

    loss_curve = djm.ForeignKey("LossCurve")
    asset_ref = djm.TextField()
    losses = fields.FloatArrayField()
    loss_ratios = fields.FloatArrayField()
    poes = fields.FloatArrayField()
    location = djm.PointField(srid=DEFAULT_SRID)

    class Meta:
        db_table = 'riskr\".\"loss_curve_data'


class AggregateLossCurveData(djm.Model):
    '''
    Holds the probabilities of exceedance for the whole exposure model
    '''

    loss_curve = djm.OneToOneField("LossCurve")
    losses = fields.FloatArrayField()
    poes = fields.FloatArrayField()

    class Meta:
        db_table = 'riskr\".\"aggregate_loss_curve_data'


class BCRDistribution(djm.Model):
    '''
    Holds metadata for the benefit-cost ratio distribution
    '''

    output = djm.OneToOneField("Output", related_name="bcr_distribution")
    hazard_output = djm.OneToOneField(
        "Output", related_name="risk_bcr_distribution")

    class Meta:
        db_table = 'riskr\".\"bcr_distribution'


class BCRDistributionData(djm.Model):
    '''
    Holds the actual data for the benefit-cost ratio distribution
    '''

    bcr_distribution = djm.ForeignKey("BCRDistribution")
    asset_ref = djm.TextField()
    average_annual_loss_original = djm.FloatField()
    average_annual_loss_retrofitted = djm.FloatField()
    bcr = djm.FloatField()
    location = djm.PointField(srid=DEFAULT_SRID)

    class Meta:
        db_table = 'riskr\".\"bcr_distribution_data'


class DmgState(djm.Model):
    """Holds the damage_states associated to a given output"""
    # they actually come from the fragility model xml input
    risk_calculation = djm.ForeignKey("RiskCalculation")
    dmg_state = djm.TextField(
        help_text="The name of the damage state")
    lsi = djm.PositiveSmallIntegerField(
        help_text="limit state index, to order the limit states")

    class Meta:
        db_table = 'riskr\".\"dmg_state'


class DmgDistPerAsset(djm.Model):
    """Holds the actual data for damage distributions per asset."""

    dmg_state = djm.ForeignKey("DmgState")
    exposure_data = djm.ForeignKey("ExposureData")
    mean = djm.FloatField()
    stddev = djm.FloatField()

    class Meta:
        db_table = 'riskr\".\"dmg_dist_per_asset'


class DmgDistPerTaxonomy(djm.Model):
    """Holds the actual data for damage distributions per taxonomy."""

    dmg_state = djm.ForeignKey("DmgState")
    taxonomy = djm.TextField()
    mean = djm.FloatField()
    stddev = djm.FloatField()

    class Meta:
        db_table = 'riskr\".\"dmg_dist_per_taxonomy'


class DmgDistTotal(djm.Model):
    """Holds the actual 'total damage distribution' values for for an entire
    calculation. There should be  one record per calculation per damage state.
    """

    dmg_state = djm.ForeignKey("DmgState")
    mean = djm.FloatField()
    stddev = djm.FloatField()

    class Meta:
        db_table = 'riskr\".\"dmg_dist_total'

## Tables in the 'oqmif' schema.


class ExposureModel(djm.Model):
    '''
    A risk exposure model
    '''

    owner = djm.ForeignKey("OqUser")
    input = djm.OneToOneField("Input")
    name = djm.TextField()
    description = djm.TextField(null=True)
    category = djm.TextField()
    taxonomy_source = djm.TextField(
        null=True, help_text="the taxonomy system used to classify the assets")
    AREA_CHOICES = (
        (u'aggregated', u'Aggregated area value'),
        (u'per_asset', u'Per asset area value'),
    )
    area_type = djm.TextField(null=True, choices=AREA_CHOICES)
    area_unit = djm.TextField(null=True)
    COST_CHOICES = (
        (u'aggregated', u'Aggregated economic value'),
        (u'per_area', u'Per area economic value'),
        (u'per_asset', u'Per asset economic value'),
    )
    stco_type = djm.TextField(null=True, choices=COST_CHOICES,
                              help_text="structural cost type")
    stco_unit = djm.TextField(null=True, help_text="structural cost unit")
    reco_type = djm.TextField(null=True, choices=COST_CHOICES,
                              help_text="retrofitting cost type")
    reco_unit = djm.TextField(null=True, help_text="retrofitting cost unit")
    coco_type = djm.TextField(null=True, choices=COST_CHOICES,
                              help_text="contents cost type")
    coco_unit = djm.TextField(null=True, help_text="contents cost unit")

    last_update = djm.DateTimeField(editable=False, default=datetime.utcnow)

    class Meta:
        db_table = 'oqmif\".\"exposure_model'

    def taxonomies_in(self, region_constraint):
        """
        :param str region_constraint: polygon in wkt format the assets
        must be contained into
        :returns: a dictionary mapping each taxonomy with the number
        of assets contained in `region_constraint`
        """

        return ExposureData.objects.taxonomies_contained_in(
            self.id, region_constraint)

    def get_asset_chunk(self, taxonomy, region_constraint, offset, count):
        """
        :returns: a list of `openquake.engine.db.models.ExposureData` objects
        of a given taxonomy contained in a region and paginated

        :param str taxonomy: the taxonomy of the returned objects

        :param Polygon region_constraint: a Polygon object with a wkt
        property used to filter the exposure

        :param int offset: An offset used to paginate the returned set
        :param int count: An offset used to paginate the returned set
        """
        return ExposureData.objects.contained_in(
            self.id, taxonomy, region_constraint, offset, count)


class Occupancy(djm.Model):
    '''
    Asset occupancy data
    '''

    exposure_data = djm.ForeignKey("ExposureData")
    description = djm.TextField()
    occupants = djm.IntegerField()

    class Meta:
        db_table = 'oqmif\".\"occupancy'


class AssetManager(djm.GeoManager):
    """
    Asset manager
    """
    def contained_in(self, exposure_model_id, taxonomy,
                     region_constraint, offset, size):
        """
        :returns the asset ids (ordered by id) contained in
        `region_constraint` of `taxonomy` associated with an
        `openquake.engine.db.models.ExposureModel` with ID equal to
        `exposure_model_id`
        """
        return list(
            self.raw("""
            SELECT * FROM oqmif.exposure_data
            WHERE exposure_model_id = %s AND taxonomy = %s AND
            ST_COVERS(ST_GeographyFromText(%s), site)
            ORDER BY taxonomy, id LIMIT %s OFFSET %s
            """, [exposure_model_id, taxonomy,
                  "SRID=4326; %s" % region_constraint.wkt,
                  size, offset]))

    def taxonomies_contained_in(self, exposure_model_id, region_constraint):
        """
        :returns: a dictionary which map each taxonomy associated with
        `exposure_model` and contained in `region_constraint` with the
        number of assets.
        """
        cursor = connection.cursor()

        cursor.execute("""
        SELECT oqmif.exposure_data.taxonomy, COUNT(*)
        FROM oqmif.exposure_data WHERE
        exposure_model_id = %s AND ST_COVERS(ST_GeographyFromText(%s), site)
        group by oqmif.exposure_data.taxonomy
        """, [exposure_model_id, "SRID=4326; %s" % region_constraint.wkt])

        return dict(cursor)


class ExposureData(djm.Model):
    '''
    Per-asset risk exposure data
    '''

    NO_RETROFITTING_COST = "no retrofitting cost"

    exposure_model = djm.ForeignKey("ExposureModel")
    asset_ref = djm.TextField()
    taxonomy = djm.TextField()
    site = djm.PointField(geography=True)
    # Override the default manager with a GeoManager instance in order to
    # enable spatial queries.
    objects = djm.GeoManager()

    stco = djm.FloatField(null=True, help_text="structural cost")
    reco = djm.FloatField(null=True, help_text="retrofitting cost")
    coco = djm.FloatField(null=True, help_text="contents cost")

    number_of_units = djm.FloatField(
        null=True, help_text="number of assets, people etc.")
    area = djm.FloatField(null=True)

    ins_limit = djm.FloatField(
        null=True, help_text="insurance coverage limit")
    deductible = djm.FloatField(
        null=True, help_text="insurance deductible")

    last_update = djm.DateTimeField(editable=False, default=datetime.utcnow)

    objects = AssetManager()

    class Meta:
        db_table = 'oqmif\".\"exposure_data'

    @staticmethod
    def per_asset_value(
            cost, cost_type, area, area_type, number_of_units, category):
        """Return per-asset value for the given exposure data set.

        Calculate per asset value by considering the given exposure
        data as follows:
            case 1: cost type: aggregated:
                cost = economic value
            case 2: cost type: per asset:
                cost * number (of assets) = economic value
            case 3: cost type: per area and area type: aggregated:
                cost * area = economic value
            case 4: cost type: per area and area type: per asset:
                cost * area * number = economic value
        The same "formula" applies to contenst/retrofitting cost analogously.
        :returns: the per-asset value as a `float`
        :raises: `ValueError` in case of a malformed (risk exposure data) input
        """
        if category is not None and category == "population":
            return number_of_units
        if cost_type == "aggregated":
            return cost
        elif cost_type == "per_asset":
            return cost * number_of_units
        elif cost_type == "per_area":
            if area_type == "aggregated":
                return cost * area
            elif area_type == "per_asset":
                return cost * area * number_of_units
        raise ValueError("Invalid input")

    @property
    def value(self):
        """The structural per-asset value."""
        return self.per_asset_value(
            cost=self.stco, cost_type=self.exposure_model.stco_type,
            area=self.area, area_type=self.exposure_model.area_type,
            number_of_units=self.number_of_units,
            category=self.exposure_model.category)

    @property
    def retrofitting_cost(self):
        """The retrofitting per-asset value."""
        return self.per_asset_value(
            cost=self.reco, cost_type=self.exposure_model.reco_type,
            area=self.area, area_type=self.exposure_model.area_type,
            number_of_units=self.number_of_units,
            category=self.exposure_model.category)


## Tables in the 'htemp' schema.


class SourceProgress(djm.Model):
    """
    Keep track of which sources have been considered for a given logic tree
    realization.

    Marking progress as we go gives us the ability to resume partially-
    completed logic tree realizations.
    """

    lt_realization = djm.ForeignKey('LtRealization')
    parsed_source = djm.ForeignKey('ParsedSource')
    is_complete = djm.BooleanField(default=False)

    class Meta:
        db_table = 'htemp\".\"source_progress'


class HazardCurveProgress(djm.Model):
    """
    Store intermediate results of hazard curve calculations (as a pickled numpy
    array) for a single logic tree realization.
    """

    lt_realization = djm.ForeignKey('LtRealization')
    imt = djm.TextField()
    # stores a pickled numpy array for intermediate results
    # array is 2d: sites x IMLs
    # each row indicates a site,
    # each column holds the PoE vaue for the IML at that index
    result_matrix = fields.PickleField()

    class Meta:
        db_table = 'htemp\".\"hazard_curve_progress'


class SiteData(djm.Model):
    """
    Contains pre-computed site parameter matrices. ``lons`` and ``lats``
    represent the calculation sites of interest. The associated site parameters
    are from the closest point in a site model in relation to each calculation
    point of interest.

    Used only if a calculation defines a site model (otherwise, reference
    parameters are use for all points of interest).
    """

    hazard_calculation = djm.ForeignKey('HazardCalculation')
    lons = fields.PickleField()
    lats = fields.PickleField()
    vs30s = fields.PickleField()
    # `vs30_measured` stores a numpy array of booleans.
    # If a value is `False`, this means that the vs30 value is 'inferred'.
    vs30_measured = fields.PickleField()
    z1pt0s = fields.PickleField()
    z2pt5s = fields.PickleField()

    class Meta:
        db_table = 'htemp\".\"site_data'<|MERGE_RESOLUTION|>--- conflicted
+++ resolved
@@ -1092,11 +1092,7 @@
             return dict((hazard_output.id,
                          risk_calculator.create_outputs(hazard_output))
                         for hazard_output in
-<<<<<<< HEAD
-                    risk_calculator.considered_hazard_outputs())
-=======
                         risk_calculator.considered_hazard_outputs())
->>>>>>> 42254be5
         else:
             return {self.hazard_output.id:
                     risk_calculator.create_outputs(self.hazard_output)}
