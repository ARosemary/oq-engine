--- conflicted
+++ resolved
@@ -1156,34 +1156,6 @@
                 'associated' % self.hazard_output.oq_job.id)
         return hcalc
 
-<<<<<<< HEAD
-=======
-    def has_output_containers(self):
-        """
-
-        :returns:
-            `True` if RiskCalculation has more than one output container.
-        """
-        return self.calculation_mode != "scenario"
-
-    def output_container_builder(self, risk_calculator):
-        """
-        Create container records for computation results.
-
-        :returns:
-            A dictionary mapping of hazard :class:`Output` IDs to a list of
-            risk output container ids.
-        """
-        if self.has_output_containers():
-            return dict((hazard_output.id,
-                         risk_calculator.create_outputs(hazard_output))
-                        for hazard_output in
-                        risk_calculator.considered_hazard_outputs())
-        else:
-            return {self.hazard_output.id:
-                    risk_calculator.create_outputs(self.hazard_output)}
-
->>>>>>> 75ec2a88
     @property
     def best_maximum_distance(self):
         """
