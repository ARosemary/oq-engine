# Copyright (c) 2010-2011, GEM Foundation.
#
# OpenQuake is free software: you can redistribute it and/or modify
# it under the terms of the GNU Lesser General Public License version 3
# only, as published by the Free Software Foundation.
#
# OpenQuake is distributed in the hope that it will be useful,
# but WITHOUT ANY WARRANTY; without even the implied warranty of
# MERCHANTABILITY or FITNESS FOR A PARTICULAR PURPOSE.  See the
# GNU Lesser General Public License version 3 for more details
# (a copy is included in the LICENSE file that accompanied this code).
#
# You should have received a copy of the GNU Lesser General Public License
# version 3 along with OpenQuake.  If not, see
# <http://www.gnu.org/licenses/lgpl-3.0.txt> for a copy of the LGPLv3 License.


"""Wrapper around our use of jpype.
Includes classpath arguments, and heap size."""

import jpype
import os
import sys
import traceback
import logging

from celery.decorators import task as celery_task

from functools import wraps


JAVA_CLASSES = {
    'LogicTreeProcessor': "org.gem.engine.LogicTreeProcessor",
    'KVS': "org.gem.engine.hazard.redis.Cache",
    'JsonSerializer': "org.gem.JsonSerializer",
    "EventSetGen": "org.gem.calc.StochasticEventSetGenerator",
    "Random": "java.util.Random",
    "GEM1ERF": "org.opensha.sha.earthquake.rupForecastImpl.GEM1.GEM1ERF",
    "HazardCalculator": "org.gem.calc.HazardCalculator",
    "Properties": "java.util.Properties",
    "CalculatorConfigHelper": "org.gem.engine.CalculatorConfigHelper",
    "Configuration": "org.apache.commons.configuration.Configuration",
    "ConfigurationConverter":
        "org.apache.commons.configuration.ConfigurationConverter",
    "ArbitrarilyDiscretizedFunc":
        "org.opensha.commons.data.function.ArbitrarilyDiscretizedFunc",
    "ArrayList": "java.util.ArrayList",
    "GmpeLogicTreeData": "org.gem.engine.GmpeLogicTreeData",
    "AttenuationRelationship": "org.opensha.sha.imr.AttenuationRelationship",
    "EqkRupForecastAPI": "org.opensha.sha.earthquake.EqkRupForecastAPI",
    "DoubleParameter": "org.opensha.commons.param.DoubleParameter",
    "StringParameter": "org.opensha.commons.param.StringParameter",
    "ParameterAPI": "org.opensha.commons.param.ParameterAPI",
    "DiscretizedFuncAPI":
        "org.opensha.commons.data.function.DiscretizedFuncAPI",
    "ProbabilityMassFunctionCalc": "org.gem.calc.ProbabilityMassFunctionCalc",
    "Location": "org.opensha.commons.geo.Location",
    "Site": "org.opensha.commons.data.Site",
    "HashMap": "java.util.HashMap",
    "RuptureReader": "org.gem.engine.hazard.parsers.RuptureReader",
    "GMPEDeserializer":
        "org.gem.ScalarIntensityMeasureRelationshipApiDeserializer",
    "JsonPrimitive": "com.google.gson.JsonPrimitive",
    "GMFCalculator": "org.gem.calc.GroundMotionFieldCalculator",
    "SourceModelReader": "org.gem.engine.hazard.parsers.SourceModelReader",
    "StirlingGriddedSurface":
        "org.opensha.sha.faultSurface.StirlingGriddedSurface",
    "ApproxEvenlyGriddedSurface":
        "org.opensha.sha.faultSurface.ApproxEvenlyGriddedSurface",
    "LocationListFormatter": "org.gem.LocationListFormatter",
    "PythonBridgeAppender": "org.gem.log.PythonBridgeAppender",
    "MDC": "org.apache.log4j.MDC",
}


def jclass(class_key):
    """Wrapper around jpype.JClass for short class names"""
    jvm()
    return jpype.JClass(JAVA_CLASSES[class_key])


class JavaLoggingBridge(object):
    """
    :class:`JavaLoggingBridge` is responsible for receiving java logging
    messages and relogging them.
    """
    #: The list of supported levels is used for sanity checks.
    SUPPORTED_LEVELS = set((logging.DEBUG, logging.INFO, logging.WARNING,
                            logging.ERROR, logging.CRITICAL))

    def append(self, event):
        """
        Given java ``LogEvent`` object log the message
        as if it was logged by python logging.
        """
        # log4j uses the following numbers for logging levels by default:
        # 10000 DEBUG, 20000 INFO, 30000 WARNING, 40000 ERROR, 50000 FATAL.
        # Python logging uses 10, 20, 30, 40 and 50 respectively.
        # So for mapping of logging levels we need to divide java
        # log level by 1000.
        level, _rem = divmod(event.getLevel().toInt(), 1000)

        if event.logger.getParent() is None:
            # getParent() returns ``None`` only for root logger.
            # Use the name "java" for it instead of "java.root".
            logger_name = 'java'
        else:
            logger_name = 'java.%s' % event.getLoggerName()
        logger = logging.getLogger(logger_name)

        if _rem != 0 or level not in self.SUPPORTED_LEVELS:
            # java side used some custom logging level.
            # don't try to map it to python level and don't
            # check if python logger was enabled for it
            level = event.getLevel().toInt()
            logger.warning('unrecognised logging level %d was used', level)
        else:
            if not logger.isEnabledFor(level):
                return

        msg = event.getMessage()

        location_info = event.getLocationInformation()

        filename = location_info.getFileName()
        if filename == '?':
            # mapping of unknown filenames from java "?" to python
            filename = '(unknown file)'

        lineno = location_info.getLineNumber()
        if not lineno.isdigit():
            # java uses "?" for unknown line number, python use 0
            lineno = 0
        else:
            # LocationInformation.getLineNumber() returns string
            lineno = int(lineno)

        classname = location_info.getClassName()
        methname = location_info.getMethodName()
        if '?' in (classname, methname):
            funcname = '(unknown function)'
        else:
            funcname = '%s.%s' % (classname, methname)

        extra = {'job_id': jclass('MDC').get('job_id')}

        # Now do what logging.Logger._log() does:
        # create log record and handle it.
        record = logger.makeRecord(logger.name, level, filename, lineno, msg,
                                   args=(), exc_info=None, func=funcname,
                                   extra=extra)
        # these two values are set by LogRecord constructor
        # so we need to overwrite them.
        record.threadName = event.getThreadName()
        record.processName = 'java'
        logger.handle(record)


def init_logs():
    """
    Initialize Java logging.
    """
    appender = jclass('PythonBridgeAppender')
    # ``bridge`` is a static property of PythonBridge class.
    # So there will be only one JavaLoggingBridge for all loggers.
    appender.bridge = jpype.JProxy('org.gem.log.PythonBridge',
                                   inst=JavaLoggingBridge())
    props = jclass("Properties")()
    props.setProperty('log4j.rootLogger', 'debug, pythonbridge')
    props.setProperty('log4j.appender.pythonbridge',
                      'org.gem.log.PythonBridgeAppender')
    jpype.JClass("org.apache.log4j.PropertyConfigurator").configure(props)


<<<<<<< HEAD
def set_java_logging_job_id(job_id):
    """
    Make the job_id available to the java logging context.
    """
    mdc = jclass('MDC')
    mdc.put('job_id', job_id)


def jvm(max_mem=None):
=======
def jvm():
>>>>>>> 3ecd8593
    """Return the jpype module, after guaranteeing the JVM is running and
    the classpath has been loaded properly."""
    jarpaths = (os.path.abspath(
                    os.path.join(os.path.dirname(__file__), "../dist")),
                '/usr/share/java')

    if not jpype.isJVMStarted():
        jpype.startJVM(jpype.getDefaultJVMPath(),
            "-Djava.ext.dirs=%s:%s" % jarpaths,
            # force the default Xerces parser configuration, otherwise
            # some random system-installed JAR might override it
            "-Dorg.apache.xerces.xni.parser.XMLParserConfiguration=" \
                "org.apache.xerces.parsers.XIncludeAwareParserConfiguration")

        init_logs()

    return jpype


def _unpickle_javaexception(message, trace):
    """
    Helper function for unpickling :class:`JavaException` objects;
    required because :module:`pickle` treats exceptions as opaque
    objects.
    """
    e = JavaException()
    e.message = message
    e.trace = trace

    return e


class JavaException(Exception):
    """
    Stores the Java exception description and Java stacktrace in a
    pickleable object.
    """

    def __init__(self, java_exception=None):
        # we don't store the Java exception object to keep the Python
        # object pickleable
        Exception.__init__(self, str(java_exception))

        if java_exception:
            self.trace = self.get_java_stacktrace(java_exception)

    def __str__(self):
        return ('Java traceback (most recent call last):\n' +
                ''.join(traceback.format_list(self.trace)) +
                self.message)

    def __reduce__(self):
        # Exceptions are treated as 'unknown' objects by pickle unless
        # there is a custom serialization handler
        return (_unpickle_javaexception, (self.message, self.trace))

    @classmethod
    def _get_exception(cls, java_exception):
        """Get the Java object wrapper for the exception."""
        if hasattr(java_exception, '__javaobject__'):
            return java_exception.__javaobject__
        else:
            return java_exception

    @classmethod
    def get_java_stacktrace(cls, java_exception):
        """
        Extracts the stacktrace from a Java exception

        :param java_exception: Java exception object
        :type java_exception: :class:`jpype.JavaException`

        :returns: a list of `(filename, line number, function name, None)`
            tuples (the same format used by the Python `traceback` module,
            except there is no source code).
        """
        java_exception = cls._get_exception(java_exception)
        trace = []

        # traceback module returns inner frame first, Java uses
        # reverse order
        for frame in reversed(java_exception.getStackTrace()):
            trace.append((frame.getFileName(),
                          frame.getLineNumber(),
                          '%s.%s' % (frame.getClassName(),
                                     frame.getMethodName()),
                          None))

        return trace


def jexception(func):
    """
    Decorator to extract the stack trace from a Java exception.

    Re-throws a pickleable :class:`JavaException` object containing the
    exception message and Java stack trace.
    """
    @wraps(func)
    def unwrap_exception(*targs, **tkwargs):  # pylint: disable=C0111
        jvm_instance = jvm()

        try:
            return func(*targs, **tkwargs)
        except jvm_instance.JavaException, e:
            trace = sys.exc_info()[2]

            raise JavaException(e), None, trace

    return unwrap_exception


# alternative implementation using the decorator module; this can be composed
# with the Celery task decorator
# import decorator
#
# def jexception(func):
#     @wraps(func)
#     def unwrap_exception(func, *targs, **tkwargs):
#         jvm_instance = jvm()
#
#         try:
#             return func(*targs, **tkwargs)
#         except jvm_instance.JavaException, e:
#             trace = sys.exc_info()[2]
#
#             raise JavaException(e), None, trace
#
#     return decorator.decorator(unwrap_exception, func)


# Java-exception-aware task decorator for celery
def jtask(func, *args, **kwargs):
    """
    Java-exception aware task decorator for Celery.

    Re-throws the exception as a pickleable :class:`JavaException` object.
    """
    task = celery_task(func, *args, **kwargs)
    run = task.run

    @wraps(run)
    def call_task(*targs, **tkwargs):  # pylint: disable=C0111
        jvm_instance = jvm()

        try:
            return run(*targs, **tkwargs)
        except jvm_instance.JavaException, e:
            trace = sys.exc_info()[2]

            raise JavaException(e), None, trace

    # overwrite the run method of the instance with our wrapper; we
    # can't just pass call_task to celery_task because it does not
    # have the right signature (we would need the decorator module as
    # in the example below)
    task.run = call_task

    return task<|MERGE_RESOLUTION|>--- conflicted
+++ resolved
@@ -172,7 +172,6 @@
     jpype.JClass("org.apache.log4j.PropertyConfigurator").configure(props)
 
 
-<<<<<<< HEAD
 def set_java_logging_job_id(job_id):
     """
     Make the job_id available to the java logging context.
@@ -181,10 +180,7 @@
     mdc.put('job_id', job_id)
 
 
-def jvm(max_mem=None):
-=======
 def jvm():
->>>>>>> 3ecd8593
     """Return the jpype module, after guaranteeing the JVM is running and
     the classpath has been loaded properly."""
     jarpaths = (os.path.abspath(
