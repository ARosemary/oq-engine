# -*- coding: utf-8 -*-
# vim: tabstop=4 shiftwidth=4 softtabstop=4
#
# Copyright (C) 2016-2019 GEM Foundation
#
# OpenQuake is free software: you can redistribute it and/or modify it
# under the terms of the GNU Affero General Public License as published
# by the Free Software Foundation, either version 3 of the License, or
# (at your option) any later version.
#
# OpenQuake is distributed in the hope that it will be useful,
# but WITHOUT ANY WARRANTY; without even the implied warranty of
# MERCHANTABILITY or FITNESS FOR A PARTICULAR PURPOSE.  See the
# GNU General Public License for more details.
#
# You should have received a copy of the GNU Affero General Public License
# along with OpenQuake.  If not, see <http://www.gnu.org/licenses/>.

import os
import sys
import time
import sqlite3
import logging
import threading
import subprocess
import multiprocessing

from openquake.baselib import config, sap, zeromq as z, workerpool as w
from openquake.baselib.general import socket_ready, detach_process
from openquake.baselib.parallel import safely_call
from openquake.commonlib import logs
from openquake.server.db import actions
from openquake.server import dbapi
from openquake.server import __file__ as server_path


db = dbapi.Db(sqlite3.connect, os.path.expanduser(config.dbserver.file),
              isolation_level=None, detect_types=sqlite3.PARSE_DECLTYPES,
              timeout=20)
db.cmd = lambda action, *args: getattr(actions, action)(db, *args)
# NB: I am increasing the timeout from 5 to 20 seconds to see if the random
# OperationalError: "database is locked" disappear in the WebUI tests

ZMQ = os.environ.get(
    'OQ_DISTRIBUTE', config.distribution.oq_distribute) == 'zmq'

DBSERVER_PORT = int(os.environ.get('OQ_DBSERVER_PORT') or config.dbserver.port)


class DbServer(object):
    """
    A server collecting the received commands into a queue
    """
    def __init__(self, db, address, num_workers=5):
        self.db = db
        self.master_host = address[0]
        self.frontend = 'tcp://%s:%s' % address
        self.backend = 'inproc://dbworkers'
        self.num_workers = num_workers
        self.pid = os.getpid()

    def dworker(self, sock):
        # a database worker responding to commands
        with sock:
            for cmd_ in sock:
                cmd, args = cmd_[0], cmd_[1:]
                if cmd == 'getpid':
                    sock.send(self.pid)
                    continue
                try:
                    func = getattr(actions, cmd)
                except AttributeError:  # SQL string
                    sock.send(safely_call(self.db, (cmd,) + args))
                else:  # action
                    sock.send(safely_call(func, (self.db,) + args))

    def start(self):
        """
        Start database worker threads
        """
        # give a nice name to the process
        w.setproctitle('oq-dbserver')

        dworkers = []
        for _ in range(self.num_workers):
            sock = z.Socket(self.backend, z.zmq.REP, 'connect')
            threading.Thread(target=self.dworker, args=(sock,)).start()
            dworkers.append(sock)
        logging.warning('DB server started with %s on %s, pid %d',
                        sys.executable, self.frontend, self.pid)
        if ZMQ:
            # start task_in->task_server streamer thread
            c = config.zworkers
            self.zstreamer = multiprocessing.Process(
                target=w._streamer,
<<<<<<< HEAD
                args=(self.master_host, c.task_in_port, c.task_out_port)
            )
            self.zstreamer.start()
            logging.warning('Task streamer started from %s -> %s',
                            c.task_in_port, c.task_out_port)
=======
                args=(self.master_host, int(c.ctrl_port) + 1)
            ).start()
            logging.warning('Task streamer started on port %d',
                            int(c.ctrl_port) + 1)
>>>>>>> 9ee653fd

        # start frontend->backend proxy for the database workers
        try:
            z.zmq.proxy(z.bind(self.frontend, z.zmq.ROUTER),
                        z.bind(self.backend, z.zmq.DEALER))
        except (KeyboardInterrupt, z.zmq.ZMQError):
            for sock in dworkers:
                sock.running = False
                sock.zsocket.close()
            logging.warning('DB server stopped')
        finally:
            self.stop()

    def stop(self):
        """Stop the DbServer and the zworkers if any"""
        if ZMQ:
            self.zstreamer.terminate()
            z.context.term()
        self.db.close()


def different_paths(path1, path2):
    path1 = os.path.realpath(path1)  # expand symlinks
    path2 = os.path.realpath(path2)  # expand symlinks
    # don't care about the extension (it may be .py or .pyc)
    return os.path.splitext(path1)[0] != os.path.splitext(path2)[0]


def get_status(address=None):
    """
    Check if the DbServer is up.

    :param address: pair (hostname, port)
    :returns: 'running' or 'not-running'
    """
    address = address or (config.dbserver.listen, DBSERVER_PORT)
    return 'running' if socket_ready(address) else 'not-running'


def check_foreign():
    """
    Check if we the DbServer is the right one
    """
    if not config.dbserver.multi_user:
        remote_server_path = logs.dbcmd('get_path')
        if different_paths(server_path, remote_server_path):
            return('You are trying to contact a DbServer from another'
                   ' instance (got %s, expected %s)\n'
                   'Check the configuration or stop the foreign'
                   ' DbServer instance') % (remote_server_path, server_path)


def ensure_on():
    """
    Start the DbServer if it is off
    """
    if get_status() == 'not-running':
        if config.dbserver.multi_user:
            sys.exit('Please start the DbServer: '
                     'see the documentation for details')
        # otherwise start the DbServer automatically; NB: I tried to use
        # multiprocessing.Process(target=run_server).start() and apparently
        # it works, but then run-demos.sh hangs after the end of the first
        # calculation, but only if the DbServer is started by oq engine (!?)
        subprocess.Popen([sys.executable, '-m', 'openquake.server.dbserver',
                          '-l', 'INFO'])

        # wait for the dbserver to start
        waiting_seconds = 30
        while get_status() == 'not-running':
            if waiting_seconds == 0:
                sys.exit('The DbServer cannot be started after 30 seconds. '
                         'Please check the configuration')
            time.sleep(1)
            waiting_seconds -= 1


@sap.script
def run_server(dbpath=os.path.expanduser(config.dbserver.file),
               dbhostport=None, loglevel='WARN', foreground=False):
    """
    Run the DbServer on the given database file and port. If not given,
    use the settings in openquake.cfg.
    """
    if dbhostport:  # assume a string of the form "dbhost:port"
        dbhost, port = dbhostport.split(':')
        addr = (dbhost, int(port))
    else:
        addr = (config.dbserver.listen, DBSERVER_PORT)

    # create the db directory if needed
    dirname = os.path.dirname(dbpath)
    if not os.path.exists(dirname):
        os.makedirs(dirname)

    # create and upgrade the db if needed
    db('PRAGMA foreign_keys = ON')  # honor ON DELETE CASCADE
    actions.upgrade_db(db)
    # the line below is needed to work around a very subtle bug of sqlite;
    # we need new connections, see https://github.com/gem/oq-engine/pull/3002
    db.close()

    # reset any computation left in the 'executing' state
    actions.reset_is_running(db)

    # configure logging and start the server
    logging.basicConfig(level=getattr(logging, loglevel))
    if hasattr(os, 'fork') and not (config.dbserver.multi_user or foreground):
        # needed for https://github.com/gem/oq-engine/issues/3211
        # but only if multi_user = False, otherwise init/supervisor
        # will loose control of the process
        detach_process()
    DbServer(db, addr).start()  # expects to be killed with CTRL-C


run_server.arg('dbpath', 'dbpath')
run_server.arg('dbhostport', 'dbhost:port')
run_server.opt('loglevel', 'WARN or INFO')

if __name__ == '__main__':
    run_server.callfunc()<|MERGE_RESOLUTION|>--- conflicted
+++ resolved
@@ -93,19 +93,10 @@
             c = config.zworkers
             self.zstreamer = multiprocessing.Process(
                 target=w._streamer,
-<<<<<<< HEAD
-                args=(self.master_host, c.task_in_port, c.task_out_port)
-            )
-            self.zstreamer.start()
-            logging.warning('Task streamer started from %s -> %s',
-                            c.task_in_port, c.task_out_port)
-=======
                 args=(self.master_host, int(c.ctrl_port) + 1)
             ).start()
             logging.warning('Task streamer started on port %d',
                             int(c.ctrl_port) + 1)
->>>>>>> 9ee653fd
-
         # start frontend->backend proxy for the database workers
         try:
             z.zmq.proxy(z.bind(self.frontend, z.zmq.ROUTER),
