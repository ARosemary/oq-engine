--- conflicted
+++ resolved
@@ -326,7 +326,6 @@
         message = logs.dbcmd('del_calc', calc_id, user)
     except dbapi.NotFound:
         return HttpResponseNotFound()
-<<<<<<< HEAD
 
     if 'success' in message:
         return HttpResponse(content=json.dumps(message),
@@ -340,24 +339,7 @@
         logging.error(message)
         return HttpResponse(content=message,
                             content_type='text/plain', status=500)
-     
-=======
-    if 'success' in message:
-         return HttpResponse(content=json.dumps(message),
-                             content_type=JSON, status=200)
-    elif 'error' in message:
-        logging.error(message['error'])
-        return HttpResponse(content=json.dumps(message),
-                            content_type=JSON, status=403)
-    else:
-        # This is an untrapped server error
-         logging.error(message)
-         return HttpResponse(content=message,
-                             content_type='text/plain', status=500)
- 
-
-
->>>>>>> c09168e4
+
 
 def log_to_json(log):
     """Convert a log record into a list of strings"""
@@ -644,4 +626,4 @@
 
 @require_http_methods(['GET'])
 def license(request, **kwargs):
-    return render(request, "engine/license.html")
+    return render(request, "engine/license.html")