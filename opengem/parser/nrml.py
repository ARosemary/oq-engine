# -*- coding: utf-8 -*-
# vim: tabstop=4 shiftwidth=4 softtabstop=4

""" This module contains a class that parses instance document files of a
specific flavour of the NRML data format. This flavour is NRML the potential
outcome of the hazard calculations in the engine. The root element of such
NRML instance documents is <HazardResultList>.
"""

from lxml import etree

from opengem import producer
from opengem import shapes
from opengem.xml import SHAML_NS, GML_NS, NRML_NS #### REMOVE SHAML_NS°°####

class NrmlFile(producer.FileProducer):
    #° was ShamlOutputFile
    """ This class parses a NRML hazard curve file. The contents of a NRML
    file is meant to be used as input for the risk engine. The class is
    implemented as a generator. For each 'Curve' element in the parsed 
    instance document, it yields a pair of objects, of which the
    first one is a shapes object of type Site (representing a
    geographical site as WGS84 lon/lat), and the second one
    is a dictionary with hazard-related attribute values for this site.
    
    The attribute dictionary looks like
    {'IMT': 'PGA',
     'IDmodel': 'Model_Id',
     'timeSpanDuration': 50.0,
     'endBranchLabel': 'Foo', 
     'IML': [5.0000e-03, 7.0000e-03, ...], 
     'Values': [9.8728e-01, 9.8266e-01, ...],
    }

    Notes:
    1) TODO(fab): require that attribute values of 'IMT' are from list
       of allowed values (see shaML XML Schema)
    2) 'endBranchLabel' can be replaced by 'aggregationType'
    3) TODO(fab): require that value of 'aggregationType' element is from a
       list of allowed values (see shaML XML Schema)
    4) 'saPeriod', 'saDamping', 'calcSettingsID', 'maxProb' and 'minProb' are
       optional
    5) shaML output can also contain hazard maps, parsing of those is not yet
       implemented

    """

    REQUIRED_ATTRIBUTES = (('IDmodel', str), ('timeSpanDuration', float))
            
    OPTIONAL_ATTRIBUTES = (('saPeriod', float), ('saDamping', float))

    def __init__(self, path):
        super(NrmlFile, self).__init__(path)

    def _parse(self):
        for event, element in etree.iterparse(
                self.file, events=('start', 'end')):

            if event == 'start' and element.tag == '{%s}HazardProcessing'  % NRML_NS:
                self._set_meta(element)
            elif event == 'start' and element.tag == '{%s}IMT'  % NRML_NS:
                self._current_meta['IMT'] = str(element.text.strip())
            elif event == 'start' and element.tag == '{%s}HazardCurveList'  % NRML_NS:
                self._current_meta['endBranchLabel'] = str(element.get('endBranchLabel'))
            
            # TODO Fix this!
            elif event == 'end' and element.tag == 'HazardCurveList':
                self._to_site_attributes(element),
                self._to_site(element)
            elif event == 'end' and element.tag == 'IMLValues':
                yield (self._curvelist_iml(element))
<<<<<<< HEAD
                
=======

>>>>>>> b10b663e
    def _set_curvelist_iml(self, iml_element):
        try:
            self._current_curvelist_iml = {
                'IMLValues': map(float, iml_element.text.strip().split()) }
        except Exception:
            error_str = "invalid nrml HazardCurveList IML array"
            raise ValueError(error_str)

    def _to_site(self, element):
        pos_el = element.xpath('HazardCurve/gml:pos',
            namespaces={'gml': GML_NS})
        try:
            coord = map(float, pos_el[0].text.strip().split())
            return shapes.Site(coord[0], coord[1])
        except Exception:
            error_str = "nrml point coordinate error: %s" % \
                ( pos_el[0].text )
            raise ValueError(error_str)
       

    def _to_site_attributes(self, element):

        site_attributes = {}

        value_el = element.xpath('HazardCurve/Values')
        
        try:
            site_attributes['Values'] = map(float, 
                value_el[0].text.strip().split())
        except Exception:
            error_str = "invalid or missing nrml site values array"
            raise ValueError(error_str)

        for (attribute_chunk, ref_string) in (
            (self._current_result_config, "HazardResult/Config"),
            (self._current_curvelist_iml, "HazardCurveList/IMLValues")):

            try:
                site_attributes.update(attribute_chunk)
            except Exception:
                error_str = "missing nrml element: %s" % ref_string
                raise ValueError(error_str)
                
        #print "site attributes is %s" % (site_attributes)

        return site_attributes<|MERGE_RESOLUTION|>--- conflicted
+++ resolved
@@ -62,18 +62,10 @@
                 self._current_meta['IMT'] = str(element.text.strip())
             elif event == 'start' and element.tag == '{%s}HazardCurveList'  % NRML_NS:
                 self._current_meta['endBranchLabel'] = str(element.get('endBranchLabel'))
-            
-            # TODO Fix this!
-            elif event == 'end' and element.tag == 'HazardCurveList':
-                self._to_site_attributes(element),
-                self._to_site(element)
-            elif event == 'end' and element.tag == 'IMLValues':
-                yield (self._curvelist_iml(element))
-<<<<<<< HEAD
-                
-=======
+            elif event == 'start' and element.tag == '{%s}IMLValues'  % NRML_NS:
+                self._current_meta['IMT'] = str(element.text.strip())
 
->>>>>>> b10b663e
+
     def _set_curvelist_iml(self, iml_element):
         try:
             self._current_curvelist_iml = {
@@ -81,10 +73,10 @@
         except Exception:
             error_str = "invalid nrml HazardCurveList IML array"
             raise ValueError(error_str)
-
+    
     def _to_site(self, element):
-        pos_el = element.xpath('HazardCurve/gml:pos',
-            namespaces={'gml': GML_NS})
+        pos_el = element.xpath('shaml:Site/shaml:Site/gml:pos',
+            namespaces={'shaml': SHAML_NS, 'gml': GML_NS})
         try:
             coord = map(float, pos_el[0].text.strip().split())
             return shapes.Site(coord[0], coord[1])
