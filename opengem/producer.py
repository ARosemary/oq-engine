--- conflicted
+++ resolved
@@ -33,9 +33,14 @@
         
         return True
 
-# TODO Does still make sense to have this code linked to eventlet?
 class FileProducer(object):
-<<<<<<< HEAD
+    """
+    FileProducer is an interface for iteratively parsing
+    a file, and returning a sequence of objects.
+    
+    TODO(jmc): fold the attributes filter in here somewhere.
+    TODO(jmc): do we really need to be using eventlet here?
+    """
 
     # required attributes for metadata parsing
     REQUIRED_ATTRIBUTES = ()
@@ -44,19 +49,7 @@
     OPTIONAL_ATTRIBUTES = ()
 
     def __init__(self, path):
-        logs.general_log.debug('Found data at %s', path)
-=======
-    """
-    FileProducer is an interface for iteratively parsing
-    a file, and returning a sequence of objects.
-    
-    TODO(jmc): fold the attributes filter in here somewhere.
-    TODO(jmc): do we really need to be using eventlet here?
-    """
-    def __init__(self, path):
-        
         logs.LOG.debug('Found data at %s', path)
->>>>>>> 387c8769
         self.finished = event.Event()
         self.path = path
 
@@ -77,7 +70,6 @@
 
         self.finished.send(True)
 
-<<<<<<< HEAD
     def filter(self, region_constraint, attribute_constraint=None):
         """Filters the elements readed by this producer.
         
@@ -119,18 +111,6 @@
             if attr_value is not None:
                 self._current_meta[optional_attr] = attr_type(attr_value)
 
-=======
-    def filter(self, constraint):
-        """
-        Constrain the objects returned by a defined filter.
-        This is typically based on either attributes, or location.
-        See the RegionFilter and ExposurePortfolioConstraint for examples.
-        """
-        for next_item in iter(self):
-            if constraint.match(next_item[0]):
-                yield next_item
-  
->>>>>>> 387c8769
     def _parse(self):
         """Parse one logical item from the file.
 
