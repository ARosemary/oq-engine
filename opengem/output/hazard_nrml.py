--- conflicted
+++ resolved
@@ -52,11 +52,12 @@
         
         try:
             list_tag = self.curves_per_iml[str(values["IMLValues"])]
+            
         except KeyError:
 
             # <shaml:Hazard Curve />
             list_tag = etree.SubElement(values_tag, SHAML + "HazardCurve")
-
+            
             # <gml:pos />
             gml_tag = etree.SubElement(list_tag, GML + "pos")
             gml_tag.text = " ".join(map(str, (point.longitude, 
@@ -70,7 +71,8 @@
             iml_values_tag = etree.SubElement(values_tag, SHAML + "IMLValues")
             iml_values_tag.text = " ".join(map(str, values["IMLValues"]))
             
-
+            self.curves_per_iml[str(values["IMLValues"])] = list_tag
+            
     def write(self, point, values):
         """Writes a hazard curve.
         
@@ -79,79 +81,34 @@
         parser shaml_output.ShamlOutputFile
         
         """
+        try:
+            list_tag = self.curves_per_model_id[values["IDmodel"]]
+        except KeyError:
         
-<<<<<<< HEAD
-        # <shaml:Result />
-        config_tag = etree.SubElement(
-                self.result_list_tag, SHAML + "Config")
-                
-        list_tag = etree.SubElement(
-                self.result_list_tag, SHAML + "HazardCurveList")
-        list_tag.attrib["endBranchLabel"] = str(values["endBranchLabel"])
-
-        # <shaml:HazardProcessing />
-        HazardProcessing_tag = etree.SubElement(config_tag, SHAML + 
-            "HazardProcessing")
-        HazardProcessing_tag.attrib["timeSpanDuration"] = str(values
-            ["timeSpanDuration"])
-        HazardProcessing_tag.attrib["IDmodel"] = str(values["IDmodel"])
-        HazardProcessing_tag.attrib["saPeriod"] = str(values["saPeriod"])
-        HazardProcessing_tag.attrib["saDamping"] = str(values["saDamping"])
-=======
-        """
-        (assuming that we are writing just one model)
-        
-        if the Config tag has not yet been appended to result_list_tag,
-            create the Config tag as child of the HazardResult tag
-            create the HazardProcessing tag as child of the Config tag
-            append the attributes to the HazardProcessing tag
-        otherwise
-            do nothing, because we just need a Config tag in the document
-            
-        now we need to find to which HazardCurveList tag we have to attach
-        the curve on, so we can keep a dictionary that as the endBranchLabel
-        as key and the HazardCurveList tag as value
-        
-        Example:
-        
-        try:
-            hazard_curve_list_tag = self.curve_list_tags[values["endBranchLabel"]]
-        except KeyError:
-            in this case we haven't create the tag yet, because it is the first
-            time we receive a curve with that label, so
-            
-            create the HazardCurveList tag as child of the HazardResult tag
-            save the newly created HazardCurveList tag in the dictionary for future use
-        
-        now that we have the instance of HazardCurveList, we can create the HazardCurve
-        tag (children)
-        """
-        
-        try:
-            values_tag = self.curves_per_model_id[values["IDmodel"]]
-        except KeyError:
             # <shaml:Result />
             config_tag = etree.SubElement(
                     self.result_list_tag, SHAML + "Config")
-                    
+                
             list_tag = etree.SubElement(
                     self.result_list_tag, SHAML + "HazardCurveList")
             list_tag.attrib["endBranchLabel"] = str(values["endBranchLabel"])
 
             # <shaml:HazardProcessing />
-            descriptor_tag = etree.SubElement(config_tag, SHAML + "HazardProcessing")
-            descriptor_tag.attrib["timeSpanDuration"] = str(values
+            HazardProcessing_tag = etree.SubElement(config_tag, SHAML + 
+                "HazardProcessing")
+            HazardProcessing_tag.attrib["timeSpanDuration"] = str(values
                 ["timeSpanDuration"])
-            descriptor_tag.attrib["IDmodel"] = str(values["IDmodel"])
-            descriptor_tag.attrib["saPeriod"] = str(values["saPeriod"])
-            descriptor_tag.attrib["saDamping"] = str(values["saDamping"])
-
-
-            self.curves_per_model_id[values["IDmodel"]] = list_tag
->>>>>>> 868d02b7
+            HazardProcessing_tag.attrib["IDmodel"] = str(values["IDmodel"])
+            HazardProcessing_tag.attrib["saPeriod"] = str(values["saPeriod"])
+            HazardProcessing_tag.attrib["saDamping"] = str(values["saDamping"])
         
-         # <shaml:IML values />
-        imt_tag = etree.SubElement(HazardProcessing_tag, SHAML + "IMT")
-        imt_tag.text = str(values["IMT"])
-
+             # <shaml:IML values />
+            imt_tag = etree.SubElement(HazardProcessing_tag, SHAML + "IMT")
+            imt_tag.text = str(values["IMT"])
+            
+            # <shaml:Values />
+            values_tag = etree.SubElement(config_tag, SHAML + "Values")
+            
+            self.curves_per_model_id[values["IDmodel"]] = values_tag
+            
         self._add_curve_to_proper_set(point, values, list_tag)